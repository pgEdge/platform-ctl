--- conflicted
+++ resolved
@@ -211,12 +211,8 @@
     db, pg, node_info = cluster.load_json(cluster_name)
 
     cluster_nodes = []
-<<<<<<< HEAD
 
     """
-=======
-    '''
->>>>>>> f03eafdb
     Even though multiple databases are allowed, ACE will, for now,
     only take the first entry in the db list
     """
@@ -237,28 +233,6 @@
     file_list = []
 
     for nd in cluster_nodes:
-<<<<<<< HEAD
-        if nd["name"] == node1:
-            sql1 = write_pg_dump(
-                nd["ip_address"], nd["db_name"], nd["port"], "con1", l_schema
-            )
-        if nd["name"] == node2:
-            sql2 = write_pg_dump(
-                nd["ip_address"], nd["db_name"], nd["port"], "con2", l_schema
-            )
-
-    cmd = "diff " + sql1 + "  " + sql2 + " > /tmp/diff.txt"
-    util.message("\n## Running # " + cmd + "\n")
-    rc = os.system(cmd)
-    if rc == 0:
-        util.message("SCHEMAS ARE THE SAME!!")
-        return rc
-    else:
-        util.message("SCHEMAS ARE NOT THE SAME!!")
-        util.message("")
-        rc = fix_schema("/tmp/diff.txt", sql1, sql2)
-    return rc
-=======
         if nd["name"] in node_list:
             sql1 = write_pg_dump(nd["ip_address"], nd["db_name"], nd["port"], nd["name"], l_schema)
             file_list.append(sql1)
@@ -276,7 +250,6 @@
             util.message(f"SCHEMAS ARE THE SAME- between {node_list[0]} and {node_list[n]} !!", p_state="success")
         else:
             prRed(f"\u2718   SCHEMAS ARE NOT THE SAME- between {node_list[0]} and {node_list[n]}!!")
->>>>>>> f03eafdb
 
 
 def spock_diff(cluster_name, nodes):
@@ -305,15 +278,10 @@
     db, pg, node_info = cluster.load_json(cluster_name)
 
     cluster_nodes = []
-<<<<<<< HEAD
-
-    """
-=======
     '''
->>>>>>> f03eafdb
     Even though multiple databases are allowed, ACE will, for now,
     only take the first entry in the db list
-    """
+    ''' 
     database = db[0]
     database["db_name"] = database.pop("name")
 
