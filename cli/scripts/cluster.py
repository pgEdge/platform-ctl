
#  Copyright 2022-2024 PGEDGE  All rights reserved. #

import os
import json
import datetime
import util
import fire
import meta
import time
import sys
import getpass
from tabulate import tabulate
from ipaddress import ip_address
try:
    import etcd
    import ha_patroni
except Exception:
    pass

BASE_DIR = "cluster"
DEFAULT_REPO = "https://pgedge-download.s3.amazonaws.com/REPO"

def run_cmd(cmd, node, message, verbose, capture_output=False, ignore=False, important=False):
    """
    Run a command on a remote node via SSH.

    Args:
        cmd (str): The command to run.
        node (dict): The node information.
        message (str): Message to display.
        verbose (bool): Verbose output.
        capture_output (bool): Capture command output.
        ignore (bool): Ignore errors.
        important (bool): Important command.

    Returns:
        result: The result of the command execution.
    """
    name = node["name"]
    message = name + " - " + message
    return util.run_rcommand(
        cmd=cmd,
        message=message,
        host=node["public_ip"],
        usr=node["os_user"],
        key=node["ssh_key"],
        verbose=verbose,
        capture_output=capture_output,
        ignore=ignore,
        important=important
    )

def ssh(cluster_name, node_name):
    """An SSH Terminal session into the specified node"""
    json_validate(cluster_name)
    cluster = load_json(cluster_name)

    for nd in cluster["node_groups"]:
        if node_name == nd["name"]:
            ip = nd["public_ip"] if "public_ip" in nd else nd["private_ip"]
            if not ip:
                util.exit_message(f"Node '{node_name}' does not have a valid IP address.")
            util.echo_cmd(
                f'ssh -i {nd["ssh"]["private_key"]} {nd["ssh"]["os_user"]}@{ip}'
            )
            util.exit_cleanly(0)

    util.exit_message(f"Could not locate node '{node_name}'")


def set_firewalld(cluster_name):
    """ Open up nodes only to each other on pg port (WIP)"""
    
    ## install & start firewalld if not present
    rc = util.echo_cmd("sudo firewall-cmd --version")
    if rc != 0:
       rc = util.echo_cmd("sudo dnf install -y firewalld")
       rc = util.echo_cmd("sudo systemctl start firewalld")

    db, db_settings, nodes = load_json(cluster_name)

    for nd in nodes:
       util.message(f'OUT name={nd["name"]}, ip_address={nd["public_ip"]}, port={nd["port"]}', "info")
       out_name = nd["name"]
       for in_nd in nodes:
          if in_nd["name"] != out_name:
             print(f'   IN    name={in_nd["name"]}, ip_address={in_nd["public_ip"]}, port={in_nd["port"]}')


def get_cluster_info(cluster_name, create=True):
    """Returns the cluster directory and file path for a given cluster name."""
    cluster_dir = os.path.join(util.MY_HOME, BASE_DIR, cluster_name)
    cluster_file = os.path.join(cluster_dir, f"{cluster_name}.json")

    if create:
        os.makedirs(cluster_dir, exist_ok=True)

    return cluster_dir, cluster_file


def get_cluster_json(cluster_name):
    """Load the cluster JSON configuration file."""
    cluster_dir, cluster_file = get_cluster_info(cluster_name, False)

    if not os.path.isdir(cluster_dir):
        util.exit_message(f"Cluster directory '{cluster_dir}' not found")

    if not os.path.isfile(cluster_file):
        util.message(f"Cluster file '{cluster_file}' not found", "warning")
        return None

    try:
        with open(cluster_file, "r") as f:
            return json.load(f)
    except Exception as e:
        util.exit_message(
            f"Unable to load cluster def file '{cluster_file}\n{e}")


def write_cluster_json(cluster_name, cj):
    """Write the updated cluster configuration to the JSON file."""
    cluster_dir, cluster_file = get_cluster_info(cluster_name)
    cj["update_date"] = datetime.datetime.now().astimezone().isoformat()
    try:
        cjs = json.dumps(cj, indent=2)
        util.message(f"write_cluster_json {cluster_name}, {cluster_dir}, "
                     f"{cluster_file},\n{cjs}", "debug")
        with open(cluster_file, "w") as f:
            f.write(cjs)
    except Exception as e:
        util.exit_message(
            f"Unable to write_cluster_json {cluster_file}\n{str(e)}")


def load_json(cluster_name):
    """
    Load a JSON config file for a cluster.

    Args:
        cluster_name (str): The name of the cluster.

    Returns:
        tuple: (db, db_settings, nodes)
    """

    parsed_json = get_cluster_json(cluster_name)
    if parsed_json is None:
        util.exit_message("Unable to load cluster JSON")

    # Extract database settings
    pgedge = parsed_json.get("pgedge", {})
    db_settings = {
        "pg_version": pgedge.get("pg_version", ""),
        "spock_version": pgedge.get("spock", {}).get("spock_version", ""),
        "auto_ddl": pgedge.get("spock", {}).get("auto_ddl", "off"),
        "auto_start": pgedge.get("auto_start", "on")
    }

    db = []
    if "databases" not in pgedge:
        util.exit_message("databases key is missing")

    for database in pgedge.get("databases"):
        if set(database.keys()) != {"db_name", "db_user", "db_password"}:
            util.exit_message("Each database entry must contain db_name, db_user, and db_password")

        db.append({
            "db_name": database["db_name"],
            "db_user": database["db_user"],
            "db_password": database["db_password"]
        })


    # Extract node information
    nodes = []
    for group in parsed_json.get("node_groups", []):
        ssh_info = group.get("ssh", {})
        os_user = ssh_info.get("os_user", "")
        ssh_key = ssh_info.get("private_key", "")

        node_info = {
            "name": group.get("name", ""),
            "is_active": group.get("is_active", ""),
            "public_ip": group.get("public_ip", ""),
            "private_ip": group.get("private_ip", ""),
            "port": group.get("port", ""),
            "path": group.get("path", ""),
            "os_user": os_user,
            "ssh_key": ssh_key,
            "backrest": group.get("backrest", {})
        }

        if not node_info["public_ip"] and not node_info["private_ip"]:
            util.exit_message(f"Node '{node_info['name']}' must have either a public_ip or private_ip defined.")
       

        # Process sub_nodes
        sub_node_list=[]
        for sub_node in group.get("sub_nodes", []):
            sub_node_info = {
                "name": sub_node.get("name", ""),
                "is_active": sub_node.get("is_active", ""),
                "public_ip": sub_node.get("public_ip", ""),
                "private_ip": sub_node.get("private_ip", ""),
                "port": sub_node.get("port", ""),
                "path": sub_node.get("path", ""),
                "os_user": os_user,
                "ssh_key": ssh_key
            }

            if not sub_node_info["public_ip"] and not sub_node_info["private_ip"]:
                util.exit_message(f"Sub-node '{sub_node_info['name']}' must have either a public_ip or private_ip defined.")
            sub_node_list.append(sub_node_info)
        node_info["sub_nodes"] = (sub_node_list)

        nodes.append(node_info)

    return db, db_settings, nodes

def save_updated_json(cluster_name, updated_json):
    """
    Save the updated JSON configuration back to the appropriate file.
 
    Args:
        cluster_name (str): The name of the cluster.
        updated_json (dict): The updated JSON data to be saved.
    """
    # Define the path to the JSON file
    cluster_path = f"cluster/{cluster_name}/{cluster_name}.json"

    # Ensure the directory exists
    directory = os.path.dirname(cluster_path)
    if not os.path.exists(directory):
        os.makedirs(directory)

    # Save the updated JSON to the file
    with open(cluster_path, 'w') as json_file:
        json.dump(updated_json, json_file, indent=4)
    print(f"Updated JSON saved to {cluster_path}")

def json_validate(cluster_name):
    """Validate and update a Cluster Configuration JSON file"""
    parsed_json = get_cluster_json(cluster_name)

    # Initialize a summary dictionary
    summary = {
        "cluster_name": cluster_name,
        "total_nodes": 0,
        "node_details": [],
        "subnodes_info": []
    }

    # Check for required top-level keys
    required_top_keys = ["cluster_name", "pgedge", "node_groups"]
    for key in required_top_keys:
        if key not in parsed_json:
            util.exit_message(f"{key} is missing")
 
    # Ensure pgedge section is complete
    pgedge_defaults = {
        "pg_version": "16",
        "spock": {"spock_version": "4.0.5"},
        "databases": []
    }
    if "pgedge" not in parsed_json:
        parsed_json["pgedge"] = pgedge_defaults
 
    # Ensure json_version is correct
    if parsed_json.get("json_version") != "1.1":
        parsed_json["json_version"] = "1.1"

    # Validate and update node_groups
    for idx, node in enumerate(parsed_json.get("node_groups", [])):
        summary["total_nodes"] += 1  # Increment total node count
        node_info = {
            "node_index": idx + 1,  # Start numbering nodes from 1
            "public_ip": node.get("public_ip", ""),
            "private_ip": node.get("private_ip", ""),
            "port": node.get("port", 5432),
            "is_active": node.get("is_active", "off"),
            "path": node.get("path", "/var/lib/postgresql"),
        }

        # Validate subnodes
        sub_nodes = node.get("sub_nodes", [])
        subnode_count = len(sub_nodes) if isinstance(sub_nodes, list) else 0
        if subnode_count > 0:
            subnode_info = f"Node {idx + 1} Subnodes: {subnode_count}"  # Start numbering subnodes from 1
        else:
            subnode_info = f"Node {idx + 1} Subnodes: None"
        summary["subnodes_info"].append(subnode_info)

        # Append node details
        summary["node_details"].append(node_info)

    # Save updated JSON
    save_updated_json(cluster_name, parsed_json)
 
    # Gather all lines for determining the maximum width
    lines = []
    lines.append(f"#  Updated JSON saved to cluster/{cluster_name}/{cluster_name}.json")
    lines.append(f"Cluster Name: {summary['cluster_name']}")
    lines.append(f"Total Nodes: {summary['total_nodes']}")
    lines.append("Node Details:")
    for node in summary["node_details"]:
        lines.append(f"  Node {node['node_index']}: Public IP={node['public_ip']}, "
                     f"Private IP={node['private_ip']}, Port={node['port']}, "
                     f"Active={node['is_active']}, Path={node['path']}")
    lines.append("Subnodes Info:")
    for subnode in summary["subnodes_info"]:
        lines.append(f"  {subnode}")

  # Determine the maximum line length
    max_length = 50
    bold_start = "\033[1m"
    bold_end = "\033[0m"

    # Create the dynamic border
    border = "#" * (max_length + 2)  # Add 2 for padding

    # Display the updated summary
    print(border)
    print(f"# {bold_start}Cluster JSON cluster/{cluster_name}/{cluster_name}.json validated {bold_end}")
    print(f"# {bold_start}Cluster Name{bold_end}       : {summary['cluster_name']}")
    print(f"# {bold_start}Number of Nodes{bold_end}    : {summary['total_nodes']}")
    for node in summary["node_details"]:
        print(f"# {bold_start}Node {node['node_index']}{bold_end}")
        print(f"#      {bold_start}Public IP{bold_end}     : {node['public_ip']}")
        print(f"#      {bold_start}Private IP{bold_end}    : {node['private_ip']}")
        print(f"#      {bold_start}Port{bold_end}          : {node['port']}")
        print(f"#      {bold_start}Replicas{bold_end}      : {node.get('replicas', 'N/A')}")
    print(border)

def ssh_setup(cluster_name, db, db_settings, db_user, db_passwd, n, install):
    REPO = os.getenv("REPO", "")
    ndnm = n["name"]
    ndpath = n["path"]
    ndip = n["public_ip"]
    pg = db_settings["pg_version"]
    spock = db_settings["spock_version"]
    verbose = db_settings.get("log_level", "info")
    try:
        ndport = str(n["port"])
    except Exception:
        ndport = "5432"

<<<<<<< HEAD
=======
    if REPO == "":
        REPO = "https://pgedge-download.s3.amazonaws.com/REPO"
        os.environ["REPO"] = REPO
    
    verbose = db_settings.get("log_level", "info")
    if install == True:   
        print_install_hdr(cluster_name, db, db_user, num_nodes, n["name"],
                          n["path"], ndip, n["port"], REPO, primary, primary_name)

        install_py = "install.py"

        cmd0 = f"export REPO={REPO}; "
        cmd1 = f"mkdir -p {ndpath}; cd {ndpath}; "
        cmd2 = f'python3 -c "\\$(curl -fsSL {REPO}/{install_py})"'
       
        message = f"Installing pgedge"
        run_cmd(cmd0 + cmd1 + cmd2, n, message=message, verbose=verbose)

>>>>>>> e803ef34
    nc = os.path.join(ndpath, "pgedge", "pgedge ")
    parms = f" -U {db_user} -P {db_passwd} -d {db} --port {ndport}"
    if pg is not None and pg != '':
        parms = parms + f" --pg {pg}"
    if spock is not None and spock != '':
        parms = parms + f" --spock_ver {spock}"
    if db_settings["auto_start"] == "on":
        parms = f"{parms} --autostart"
    
    cmd = f"{nc} setup {parms}"
    message = f"Setup pgedge"
    run_cmd(cmd, n, message=message, verbose=verbose)
        
    if db_settings["auto_ddl"] == "on":
        cmd = nc + " db guc-set spock.enable_ddl_replication on;"
        cmd = cmd + " " + nc + " db guc-set spock.include_ddl_repset on;"
        cmd = cmd + " " + nc + " db guc-set spock.allow_ddl_from_functions on;"
        
        message = f"Setup spock"
        run_cmd(cmd, n, message=message, verbose=verbose)
        
    if db_settings["auto_ddl"] == "on":
        util.message("#")
    return 0

def ssh_install(cluster_name, db, db_settings, db_user, db_passwd, n, install):
    if install is None: 
        install=True
    REPO = os.getenv("REPO", "")
    ndnm = n["name"]
    ndpath = n["path"]
    ndip = n["public_ip"]
    pg = db_settings["pg_version"]
    spock = db_settings["spock_version"]
    try:
        ndport = str(n["port"])
    except Exception:
        ndport = "5432"

    if REPO == "":
        REPO = DEFAULT_REPO
        os.environ["REPO"] = REPO

    verbose = db_settings.get("log_level", "info")
    if install == True:  
        print_install_hdr(cluster_name, db, db_user, len(n), n["name"],
                          n["path"], ndip, n["port"], REPO)

        install_py = "install.py"      
        
        message = f"Installing pgedge"
        cmd0 = f"export REPO={REPO}; "
        cmd1 = f"mkdir -p {ndpath}; cd {ndpath}; "
        cmd2 = f'python3 -c "\\$(curl -fsSL {REPO}/{install_py})"'
        run_cmd(cmd0 + cmd1 + cmd2, n, message=message, verbose=verbose)    

    nc = os.path.join(ndpath, "pgedge", "pgedge ")
    cmd = f"{nc} install pg{pg}"
    
    message=f"Installing pg{pg} on {ndnm}"
    run_cmd(cmd, n, message=message, verbose=verbose)
    
    return 0


def ssh_cross_wire_pgedge(cluster_name, db, db_settings, db_user, db_passwd,
                          nodes, verbose):
    """
    Create nodes and subscriptions on every node in a cluster.

    Args:
        cluster_name (str): The name of the cluster.
        db (str): The database name.
        db_settings (dict): Database settings.
        db_user (str): The database user.
        db_passwd (str): The database password.
        nodes (list): The list of nodes.
        verbose (bool): Verbose output.
    """
    sub_array = []
    for prov_n in nodes:
        ndnm = prov_n["name"]
        ndpath = prov_n["path"]
        nc = os.path.join(ndpath, "pgedge", "pgedge")
        ndip = prov_n["private_ip"] if prov_n["private_ip"] else prov_n["public_ip"]
        os_user = prov_n["os_user"]
        ssh_key = prov_n["ssh_key"]

        try:
            ndport = str(prov_n["port"])
        except KeyError:
            ndport = "5432"

        cmd1 = (f"{nc} spock node-create {ndnm} "
                f"'host={ndip} user={os_user} "
                f"dbname={db} port={ndport}' {db}")
        message = f"Creating node {ndnm}"
        run_cmd(cmd1, prov_n, message=message, verbose=verbose)

        for sub_n in nodes:
            sub_ndnm = sub_n["name"]
            if sub_ndnm != ndnm:
                sub_ndip = sub_n["private_ip"] if sub_n["private_ip"] else sub_n["public_ip"]
                sub_name = f"sub_{ndnm}{sub_ndnm}"
                cmd = f"{nc} spock sub-create {sub_name} 'host={sub_ndip} user={os_user} dbname={db} port={sub_n['port']}' {db}"
                sub_array.append([cmd, ndip, os_user, ssh_key, prov_n, sub_name])

    for n in sub_array:
        cmd = n[0]
        node = n[4]
        sub_name = n[5]
        message = f"Creating subscriptions {sub_name}"
        run_cmd(cmd, node, message=message, verbose=verbose)

    cmd = f"{nc} spock node-list {db}"
    message = "Listing spock nodes"
    result = run_cmd(cmd, prov_n, message=message, verbose=verbose,
                     capture_output=True)

    print("\n")
    print(result.stdout)


def ssh_install_pgedge(cluster_name, db, db_settings, db_user, db_passwd, nodes, install, verbose):
    """
    Install and configure pgEdge on a list of nodes.

    Args:
        cluster_name (str): The name of the cluster.
        db_name (str): The database name.
        db_settings (dict): Database settings.
        db_user (str): The database user.
        db_password (str): The database user password.
        nodes (list): The list of nodes.
        verbose (bool): Verbose output.
    """
    if install is None: 
        install=True
    for n in nodes:
        REPO = os.getenv("REPO", "")
        print("\n")
        print_install_hdr(cluster_name, db, db_user, len(nodes), n["name"], n["path"], n["public_ip"], n["port"], REPO)
        ndnm = n["name"]
        ndpath = n["path"]
        ndip = n["public_ip"]
        pg = db_settings["pg_version"]
        spock = db_settings["spock_version"]  
        try:
            ndport = str(n["port"])
        except Exception:
            ndport = "5432"

        if REPO == "":
            REPO = DEFAULT_REPO
            os.environ["REPO"] = REPO

        if install == True:  
            install_py = "install.py"

            cmd0 = f"export REPO={REPO}; "
            cmd1 = f"mkdir -p {ndpath}; cd {ndpath}; "
            cmd2 = f'python3 -c "\\$(curl -fsSL {REPO}/{install_py})"'
   
            message = f"Installing pgedge"
            run_cmd(cmd0 + cmd1 + cmd2, n, message=message, verbose=verbose)

        nc = os.path.join(ndpath, "pgedge", "pgedge ")
        parms = f" -U {db_user} -P {db_passwd} -d {db} --port {ndport}"
        if pg is not None and pg != '':
            parms = parms + f" --pg {pg}"
        if spock is not None and spock != '':
            parms = parms + f" --spock_ver {spock}"
        if db_settings["auto_start"] == "on":
            parms = f"{parms} --autostart"
    
        cmd = f"{nc} setup {parms}"
        message = f"Setup pgedge"
        run_cmd(cmd, n, message=message, verbose=verbose)
        
        if db_settings["auto_ddl"] == "on":
            cmd = nc + " db guc-set spock.enable_ddl_replication on;"
            cmd = cmd + " " + nc + " db guc-set spock.include_ddl_repset on;"
            cmd = cmd + " " + nc + " db guc-set spock.allow_ddl_from_functions on;"
        
            message = f"Setup spock"
            run_cmd(cmd, n, message=message, verbose=verbose)
        
        if db_settings["auto_ddl"] == "on":
            util.message("#")
    return 0


def remove(cluster_name, force=False):
    """Remove a test cluster.
    
    Remove a cluster. This will remove spock subscriptions and nodes, and
    then stop postgres on each node. If the flag force is set to true, 
    then it will also remove the pgedge directory on each node.
    This command requires a JSON file with the same name as the cluster to
    be in the cluster/<cluster_name>. 
    
    Example: cluster remove demo 
    :param cluster_name: The name of the cluster. 
    """
    db, db_settings, nodes = load_json(cluster_name)

    ssh_un_cross_wire(
        cluster_name, db[0]["db_name"], db_settings, db[0]["db_user"],
        db[0]["db_password"], nodes
    )

    util.message("\n## Ensure that PG is stopped.")
    for nd in nodes:
        cmd = f"{nd['path']}{os.sep}pgedge stop 2> {os.sep}dev{os.sep}null"
        util.echo_cmd(cmd, host=nd["public_ip"], usr=nd["os_user"],
                      key=nd["ssh_key"])
    if force == True:
        for nd in nodes:
            util.message("\n## Ensure that pgEdge root directory is gone")
            cmd = f"rm -rf {nd['path']}{os.sep}pgedge"
            util.echo_cmd(cmd, host=nd["public_ip"], usr=nd["os_user"],
                          key=nd["ssh_key"])


def add_db(cluster_name, database_name, username, password):
    """Add a database to an existing pgEdge cluster.
    
       Create the new database in the cluster, install spock, and create all spock nodes and subscriptions.
       This command requires a JSON file with the same name as the cluster to be in the cluster/<cluster_name>. \n
       Example: cluster add-db demo test admin password
       :param cluster_name: The name of the existing cluster.
       :param database_name: The name of the new database.
       :param username: The name of the user that will be created and own the db. 
       :param password: The password for the new user.
    """
    util.message(f"## Loading cluster '{cluster_name}' json definition file")
    db, db_settings, nodes = load_json(cluster_name)

    verbose = db_settings.get("log_level", "none")

    db_json = {}
    db_json["username"] = username
    db_json["password"] = password
    db_json["name"] = database_name

    util.message(f"## Creating database {database_name}")
    create_spock_db(nodes,db_json, db_settings)
    ssh_cross_wire_pgedge(cluster_name, database_name, db_settings, username, password, nodes, verbose)
    util.message(f"## Updating cluster '{cluster_name}' json definition file")
    update_json(cluster_name, db_json)

import os
import json
import datetime
import getpass
from ipaddress import ip_address

def json_create(cluster_name, num_nodes, db, usr, passwd, pg=None, port=None):
    """
    Create a Cluster Configuration JSON file with validations for HA, BackRest, and Spock.

    This function creates a JSON configuration file that can be used to define a cluster.
    Example: ./pgedge cluster json-create test_cluster 3 mydb myuser mypass

    Args:
        cluster_name (str): The name of the cluster. A directory with this same name will be created in the cluster directory, and the JSON file will have the same name.
        num_nodes (int): The number of main nodes in the cluster.
        db (str): The database name.
        usr (str): The username of the superuser created for this database.
        passwd (str): The password for the above user.
        pg (str, optional): The PostgreSQL version of the database. If not provided, the user will be prompted. Defaults to 17.
        port (int, optional): The starting port number for the database. Defaults to 5432 if not provided.
    """

    # Validate parameters
    if not isinstance(cluster_name, str) or not cluster_name:
        raise ValueError("Invalid cluster name. It must be a non-empty string.")
    if not isinstance(num_nodes, int) or num_nodes <= 0:
        raise ValueError("Invalid number of nodes. It must be a positive integer.")
    if not isinstance(db, str) or not db:
        raise ValueError("Invalid database name. It must be a non-empty string.")
    if not isinstance(usr, str) or not usr:
        raise ValueError("Invalid username. It must be a non-empty string.")
    if not isinstance(passwd, str) or not passwd:
        raise ValueError("Invalid password. It must be a non-empty string.")
    if pg and (not isinstance(pg, str) or pg not in ['16', '17']):
        raise ValueError("Invalid PostgreSQL version. Allowed versions are '16' and '17'.")
    if port and (not isinstance(port, int) or port < 1 or port > 65535):
        raise ValueError("Invalid port number. It must be an integer between 1 and 65535.")

    # Function to get cluster directory and file paths
    def get_cluster_info(cluster_name):
        cluster_dir = os.path.join(os.getcwd(), "cluster", cluster_name)
        cluster_file = os.path.join(cluster_dir, f"{cluster_name}.json")
        return cluster_dir, cluster_file

    # Function to exit with a message
    class Util:
        @staticmethod
        def exit_message(message, code=1):
            print(f"✘ {message}")
            exit(code)

    util = Util()

    # Get cluster directory and file paths
    cluster_dir, cluster_file = get_cluster_info(cluster_name)

    os.makedirs(cluster_dir, exist_ok=True)

    cluster_json = {
        "json_version": "1.1",
        "cluster_name": cluster_name,
        "log_level": "debug",
        "update_date": datetime.datetime.now().strftime("%Y-%m-%d %H:%M:%S GMT")
    }

    # Prompt for PostgreSQL version if not provided
    while True:
        if not pg:
            pg_input = input("PostgreSQL version (16 or 17) [default: 17]: ").strip() or "17"
        else:
            pg_input = str(pg).strip()

        if pg_input in ['16', '17']:
            pg_version_int = int(pg_input)
            break
        else:
            print("Invalid PostgreSQL version. Allowed versions are 16 and 17.")

    pgedge_json = {
        "pg_version": str(pg_version_int),
        "auto_start": "off"
    }

    # Prompt for Spock version
    while True:
        spock_version = input("Spock version (e.g., 4.0.5) or press Enter for 'default': ").strip()
        if not spock_version:
            spock_version = "default"
            break

        version_parts = spock_version.split('.')
        if len(version_parts) == 3 and all(part.isdigit() for part in version_parts):
            break
        else:
            print("Invalid Spock version format. Expected format: X.Y.Z")

    spock_json = {
        "spock_version": spock_version,
        "auto_ddl": "off"
    }
    pgedge_json["spock"] = spock_json

    database_json = [{
        "db_name": db,
        "db_user": usr,
        "db_password": passwd
    }]
    pgedge_json["databases"] = database_json

    cluster_json["pgedge"] = pgedge_json

    # Ask if this is an HA Cluster
    ha_cluster_input = input("Is this an HA Cluster? (Y/N): ").strip().lower()
    is_ha_cluster = ha_cluster_input in ['y', 'yes']

    # Ask if BackRest should be enabled
    backrest_enabled_input = input("Do you want to enable BackRest for this cluster? (Y/N): ").strip().lower()
    backrest_enabled = backrest_enabled_input in ['y', 'yes']

    # Initialize backrest_json based on user input
    if backrest_enabled:
        backrest_storage_path = input("   pgBackRest storage path (default: /var/lib/pgbackrest): ").strip() or "/var/lib/pgbackrest"
        backrest_archive_mode = input("   pgBackRest archive mode (on/off) (default: on): ").strip().lower() or "on"
        if backrest_archive_mode not in ['on', 'off']:
            util.exit_message("Invalid BackRest archive mode. Allowed values are 'on' or 'off'.")

        backrest_json = {
            "stanza": "demo_stanza",
            "repo1-path": backrest_storage_path,
            "repo1-retention-full": "7",
            "log-level-console": "info",
            "repo1-cipher-type": "aes-256-cbc",
            "archive_mode": backrest_archive_mode
        }
    else:
        backrest_json = None

    node_groups = []
    os_user = getpass.getuser()
    default_ip = "127.0.0.1"
    default_port = port if port else 5432

    current_replica_port = 6432  # Starting port for replica nodes

    for n in range(1, num_nodes + 1):
        print(f"Configuring Node {n}")
        node_json = {
            "ssh": {"os_user": os_user, "private_key": ""},
            "name": f"n{n}",
            "is_active": "on"
        }

        node_ip = input(f"  IP address for Node {n} (leave blank for default '{default_ip}'): ").strip() or default_ip
        node_json["public_ip"] = node_ip
        node_json["private_ip"] = node_ip

        node_default_port = default_port + n - 1
        node_port_input = input(f"  PostgreSQL port for Node {n} (leave blank for default '{node_default_port}'): ").strip()
        if not node_port_input:
            node_port = node_default_port
        else:
            try:
                node_port = int(node_port_input)
                if node_port < 1 or node_port > 65535:
                    print("  Invalid port number. Using default port.")
                    node_port = node_default_port
            except ValueError:
                print("  Invalid port input. Using default port.")
                node_port = node_default_port
        node_json["port"] = str(node_port)

        node_json["path"] = f"/home/{os_user}/{cluster_name}/n{n}"
        if backrest_enabled:
            node_json["backrest"] = backrest_json

        if is_ha_cluster:
            while True:
                try:
                    replicas_for_node_input = input(f"  Number of replica nodes for Node {n}: ").strip()
                    replicas_for_node = int(replicas_for_node_input)
                    if replicas_for_node < 0:
                        print("  Number of replicas cannot be negative. Please enter 0 or a positive integer.")
                        continue
                    break
                except ValueError:
                    print("  Invalid input. Please enter a numeric value.")
                    continue
        else:
            replicas_for_node = 0

        node_json["replicas"] = replicas_for_node

        if replicas_for_node > 0:
            for i in range(1, replicas_for_node + 1):
                print(f"\n  Configuring Replica Node {i} for Node {n}:")
                sub_node_json = {
                    "ssh": {"os_user": os_user, "private_key": ""},
                    "name": f"{node_json['name']}_ro_{i}",
                    "is_active": "off"
                }

                replica_ip = input(f"    IP address of replica Node {i} (leave blank for default '{default_ip}'): ").strip() or default_ip
                sub_node_json["public_ip"] = replica_ip
                sub_node_json["private_ip"] = replica_ip

                replica_port_input = input(f"    PostgreSQL port of replica Node {i} (leave blank for default '{current_replica_port}'): ").strip()
                if not replica_port_input:
                    replica_port = current_replica_port
                else:
                    try:
                        replica_port = int(replica_port_input)
                        if replica_port < 1 or replica_port > 65535:
                            print("    Invalid port number. Using default port.")
                            replica_port = current_replica_port
                    except ValueError:
                        print("    Invalid port input. Using default port.")
                        replica_port = current_replica_port
                sub_node_json["port"] = str(replica_port)
                sub_node_json["path"] = f"/home/{os_user}/{cluster_name}/{sub_node_json['name']}"
                if backrest_enabled:
                    sub_node_json["backrest"] = backrest_json

                node_json.setdefault("sub_nodes", []).append(sub_node_json)
                current_replica_port += 1

        node_groups.append(node_json)

    cluster_json["node_groups"] = node_groups

    validation_errors = []

    for node in node_groups:
        if not node.get("name"):
            validation_errors.append("Node name is missing.")
        if not node.get("port"):
            validation_errors.append(f"Port is missing for node {node.get('name')}.")
        else:
            try:
                port_int = int(node["port"])
                if port_int < 1 or port_int > 65535:
                    validation_errors.append(f"Invalid port number {port_int} for node {node.get('name')}.")
            except ValueError:
                validation_errors.append(f"Port must be a valid number for node {node.get('name')}.")
        
        public_ip = node.get("public_ip", "")
        private_ip = node.get("private_ip", "")
        if not public_ip and not private_ip:
            validation_errors.append(f"Either public_ip or private_ip must be provided for node {node.get('name')}.")
        try:
            if public_ip:
                ip_address(public_ip)
            if private_ip:
                ip_address(private_ip)
        except ValueError:
            validation_errors.append(f"Invalid IP address provided for node {node.get('name')}.")
        
        for sub_node in node.get("sub_nodes", []):
            if not sub_node.get("name"):
                validation_errors.append("Sub-node name is missing.")
            if not sub_node.get("port"):
                validation_errors.append(f"Port is missing for sub-node {sub_node.get('name')}.")
            else:
                try:
                    port_int = int(sub_node["port"])
                    if port_int < 1 or port_int > 65535:
                        validation_errors.append(f"Invalid port number {port_int} for sub-node {sub_node.get('name')}.")
                except ValueError:
                    validation_errors.append(f"Port must be a valid number for sub-node {sub_node.get('name')}.")
            
            public_ip = sub_node.get("public_ip", "")
            private_ip = sub_node.get("private_ip", "")
            if not public_ip and not private_ip:
                validation_errors.append(f"Either public_ip or private_ip must be provided for sub-node {sub_node.get('name')}.")
            try:
                if public_ip:
                    ip_address(public_ip)
                if private_ip:
                    ip_address(private_ip)
            except ValueError:
                validation_errors.append(f"Invalid IP address provided for sub-node {sub_node.get('name')}.")
    if validation_errors:
        print("\nValidation Errors:")
        for error in validation_errors:
            print(f" - {error}")
        util.exit_message("Configuration validation failed. Please correct the errors and try again.")

    bold_start = "\033[1m"
    bold_end = "\033[0m"

    print("\n" + "#" * 80)
    print(f"#     {bold_start}Version{bold_end}        : pgEdge 24.10-5 (Constellation)")
    print(f"# {bold_start}User & Host{bold_end}        : {os_user}    {os.getcwd()}")
    print(f"#          {bold_start}OS{bold_end}        : Rocky Linux9.4 (Blue Onyx), glibc-2.34, Python 3.9.18 ()")
    print(f"#     {bold_start}Machine{bold_end}        : 7 GB")
    print(f"#    {bold_start}Repo URL{bold_end}        : http://localhost:8000")
    print(f"# {bold_start}Last Update{bold_end}        : None")
    print(f"# {bold_start}Cluster Name{bold_end}       : {cluster_name}")
    print(f"# {bold_start}PostgreSQL Version{bold_end} : {pg_version_int}")
    print(f"# {bold_start}Spock Version{bold_end}      : {spock_version}")
    print(f"# {bold_start}HA Cluster{bold_end}         : {'Yes' if is_ha_cluster else 'No'}")
    print(f"# {bold_start}BackRest Enabled{bold_end}   : {'Yes' if backrest_enabled else 'No'}")
    print("#" * 80)

    confirm_save = input("Do you want to save this configuration? (Y/N): ").strip().lower()
    if confirm_save not in ['yes', 'y']:
        util.exit_message("Configuration not saved.")

    try:
        with open(cluster_file, "w") as text_file:
            text_file.write(json.dumps(cluster_json, indent=2))
        print(f"\nCluster configuration saved to {cluster_file}")
    except Exception as e:
        util.exit_message(f"Unable to create JSON file: {e}", 1)

def create_spock_db(nodes,db,db_settings):
    for n in nodes:
        ip = n["public_ip"] if "public_ip" in n else n["private_ip"]
        nc = n["path"] + os.sep + "pgedge" + os.sep + "pgedge "
        cmd = nc + " db create -U " + db["username"] + " -d " + db["name"] + " -p " + db["password"]
        util.echo_cmd(cmd, host=ip, usr=n["os_user"], key=n["ssh_key"])
        if db_settings["auto_ddl"] == "on":
            cmd = nc + " db guc-set spock.enable_ddl_replication on;"
            cmd = cmd + " " + nc + " db guc-set spock.include_ddl_repset on;"
            cmd = cmd + " " + nc + " db guc-set spock.allow_ddl_from_functions on;"
            util.echo_cmd(cmd, host=ip, usr=n["os_user"], key=n["ssh_key"])


def update_json(cluster_name, db_json):
    """Update the cluster JSON configuration with new database information."""
    parsed_json = get_cluster_json(cluster_name)

    cluster_dir, cluster_file = get_cluster_info(cluster_name)

    os.system(f"mkdir -p {cluster_dir}{os.sep}backup")
    timeof = datetime.datetime.now().strftime('%y%m%d_%H%M')
    os.system(f"cp {cluster_dir}{os.sep}{cluster_name}.json {cluster_dir}{os.sep}backup/{cluster_name}_{timeof}.json")
    text_file = open(cluster_dir + os.sep + cluster_name + ".json", "w")
    parsed_json["database"]["databases"].append(db_json)
    try:
        text_file.write(json.dumps(parsed_json, indent=2))
        text_file.close()
    except Exception:
        util.exit_message("Unable to update JSON file", 1)


def init(cluster_name, install=True):
    """
    Initialize a cluster via Cluster Configuration JSON file.

    Install pgEdge on each node, create the initial database, install Spock,
    and create all Spock nodes and subscriptions. Additional databases will
    be created with all Spock nodes and subscriptions if defined in the JSON
    file. This command requires a JSON file with the same name as the cluster
    to be in the cluster/<cluster_name>.

    Args:
        cluster_name (str): The name of the cluster.
        install (bool): True by default, 
    """
    util.message(f"## Loading cluster '{cluster_name}' json definition file")
    db, db_settings, nodes = load_json(cluster_name)
    parsed_json = get_cluster_json(cluster_name)
   
    if parsed_json.get("log_level"):
       verbose = parsed_json["log_level"]
    else:
       verbose = "none"

    for nd in nodes:
        message = f"Checking ssh on {nd['public_ip']}"
        run_cmd(cmd="hostname", node=nd, message=message, verbose=verbose)

    ssh_install_pgedge(
        cluster_name, db[0]["db_name"], db_settings, db[0]["db_user"],
        db[0]["db_password"], nodes, install, verbose
    )
    ssh_cross_wire_pgedge(
        cluster_name, db[0]["db_name"], db_settings, db[0]["db_user"],
        db[0]["db_password"], nodes, verbose
    )

    if len(db) > 1:
        for database in db[1:]:
            create_spock_db(nodes, database, db_settings)
            ssh_cross_wire_pgedge(
                cluster_name, database["db_name"], db_settings, database["db_user"],
                database["db_password"], nodes, verbose
            )

    pg_ver = db_settings["pg_version"]
    for node in nodes:
        if "sub_nodes" in node:
            for n in node["sub_nodes"]:
                ssh_install(
                    cluster_name, db[0]["db_name"], db_settings, db[0]["db_user"],
                    db[0]["db_password"], n, install
                )
                ssh_setup(
                    cluster_name, db[0]["db_name"], db_settings, db[0]["db_user"],
                    db[0]["db_password"], n, install
                )
                manage_node(n, "stop", f"pg{pg_ver}", verbose)

                pgdata = f"{node['path']}/pgedge/data/pg{pg_ver}"
                cmd = f"rm -rf {pgdata}"
                message = f"Removing old data directory"
                run_cmd(cmd, n, message=message, verbose=verbose)
            
            sub_nodes = node["sub_nodes"]
        
            etcd.configure_etcd(node, sub_nodes)
            ha_patroni.configure_patroni(node, sub_nodes, db[0], db_settings)


def add_node(cluster_name, source_node, target_node, repo1_path=None, backup_id=None, script=" ", stanza=" ", install=True):
    """
    Adds a new node to a cluster, copying configurations from a specified 
    source node.

    Args:
        cluster_name (str): The name of the cluster to which the node is being 
                            added.
        source_node (str): The node from which configurations are copied.
        target_node (str): The new node. 
        repo1_path (str): The repo1 path to use.
        backup_id (str): Backup ID.
        stanza (str): Stanza name.
        script (str): Bash script.
    """
    if (repo1_path and not backup_id) or (backup_id and not repo1_path):
        util.exit_message("Both repo1_path and backup_id must be supplied together.")
    
    json_validate(cluster_name)
    db, db_settings, nodes = load_json(cluster_name)

    cluster_data = get_cluster_json(cluster_name)
    if cluster_data is None:
        util.exit_message("Cluster data is missing.")
    pg = db_settings["pg_version"]
    pgV = f"pg{pg}"
    verbose = cluster_data.get("log_level", "info")

    # Load and validate the target node JSON
    target_node_file = f"{target_node}.json"
    if not os.path.isfile(target_node_file):
        util.exit_message(f"New node json file '{target_node_file}' not found")

    try:
        with open(target_node_file, "r") as f:
            target_node_data = json.load(f)
            json_validate_add_node(target_node_data)
    except Exception as e:
        util.exit_message(
            f"Unable to load new node jsaon def file '{target_file_name}\n{e}")

    # Retrieve source node data
    source_node_data = next((node for node in nodes if node["name"] == source_node), None)
    if source_node_data is None:
        util.exit_message(f"Source node '{source_node}' not found in cluster data.")

    for group in target_node_data.get("node_groups", []):
        ssh_info = group.get("ssh")
        os_user = ssh_info.get("os_user", "")
        ssh_key = ssh_info.get("private_key", "")

        new_node_data = {
            "ssh": ssh_info,
            "name": group.get("name", ""),
            "is_active": group.get("is_active", ""),
            "public_ip": group.get("public_ip", ""),
            "private_ip": group.get("private_ip", ""),
            "port": group.get("port", ""),
            "path": group.get("path", ""),
            "os_user": os_user,
            "ssh_key": ssh_key
        }

    if "public_ip" not in new_node_data and "private_ip" not in new_node_data:
        util.exit_message("Both public_ip and private_ip are missing in target node data.")
    
    if "public_ip" in source_node_data and "private_ip" in source_node_data:
        source_node_data["ip_address"] = source_node_data["public_ip"]
    else:
        source_node_data["ip_address"] = source_node_data.get("public_ip", source_node_data.get("private_ip"))
    
    if "public_ip" in new_node_data and "private_ip" in new_node_data:
        new_node_data["ip_address"] = new_node_data["public_ip"]
    else:
        new_node_data["ip_address"] = new_node_data.get("public_ip", new_node_data.get("private_ip"))
    
    # Fetch backrest settings from cluster JSON
    backrest_settings = cluster_data.get("backrest", {})
    stanza = backrest_settings.get("stanza", f"pg{pg}")
    repo1_retention_full = backrest_settings.get("repo1-retention-full", "7")
    log_level_console = backrest_settings.get("log-level-console", "info")
    repo1_cipher_type = backrest_settings.get("repo1-cipher-type", "aes-256-cbc")


    rc = ssh_install_pgedge(cluster_name, db[0]["db_name"], db_settings, db[0]["db_user"],
                            db[0]["db_password"], [new_node_data], install, verbose)

    os_user = new_node_data["os_user"]
    repo1_type = new_node_data.get("repo1_type", "posix")
    port = source_node_data["port"]
    pg1_path = f"{source_node_data['path']}/pgedge/data/pg{pg}"

    if not repo1_path:
        cmd = f"{source_node_data['path']}/pgedge/pgedge install backrest"
        message = f"Installing backrest"
        run_cmd(cmd, source_node_data, message=message, verbose=verbose)

        repo1_path = f"/var/lib/pgbackrest/{source_node_data['name']}"
        cmd = f"sudo rm -rf {repo1_path}"
        message = f"Removing the repo-path"
        run_cmd(cmd, source_node_data, message=message, verbose=verbose)

        args = (f'--repo1-path {repo1_path} --stanza {stanza} '
                f'--pg1-path {pg1_path} --repo1-type {repo1_type} '
                f'--log-level-console {log_level_console} --pg1-port {port} '
                f'--db-socket-path /tmp --repo1-cipher-type {repo1_cipher_type}')

        cmd = f"{source_node_data['path']}/pgedge/pgedge backrest command stanza-create '{args}'"
        message = f"Creating stanza {stanza}"
        run_cmd(cmd, source_node_data, message=message, verbose=verbose)

        cmd = (f"{source_node_data['path']}/pgedge/pgedge backrest set_postgresqlconf {stanza} "
               f"{pg1_path} {repo1_path} {repo1_type}")
        message = f"Modifying postgresql.conf file"
        run_cmd(cmd, source_node_data, message=message, verbose=verbose)

        cmd = f"{source_node_data['path']}/pgedge/pgedge backrest set_hbaconf"
        message = f"Modifying pg_hba.conf file"
        run_cmd(cmd, source_node_data, message=message, verbose=verbose)

        sql_cmd = "select pg_reload_conf()"
        cmd = f"{source_node_data['path']}/pgedge/pgedge psql '{sql_cmd}' {db[0]['db_name']}"
        message = f"Reload configuration pg_reload_conf()"
        run_cmd(cmd, source_node_data, message=message, verbose=verbose)

        args = args + f' --repo1-retention-full={repo1_retention_full} --type=full'
        cmd = f"{source_node_data['path']}/pgedge/pgedge backrest command backup '{args}'"
        message = f"Creating full backup"
        run_cmd(cmd, source_node_data, message=message, verbose=verbose)
    else:
        cmd = (f"{source_node_data['path']}/pgedge/pgedge backrest set_postgresqlconf {stanza} "
               f"{pg1_path} {repo1_path} {repo1_type}")
        message = f"Modifying postgresql.conf file"
        run_cmd(cmd, source_node_data, message=message, verbose=verbose)

        cmd = f"{source_node_data['path']}/pgedge/pgedge backrest set_hbaconf"
        message = f"Modifying pg_hba.conf file"
        run_cmd(cmd, source_node_data, message=message, verbose=verbose)

        sql_cmd = "select pg_reload_conf()"
        cmd = f"{source_node_data['path']}/pgedge/pgedge psql '{sql_cmd}' {db[0]['db_name']}"
        message = f"Reload configuration pg_reload_conf()"
        run_cmd(cmd, source_node_data, message=message, verbose=verbose)

        repo1_type = new_node_data.get("repo1_type", "posix")
        if repo1_type == "s3":
            for env_var in ["PGBACKREST_REPO1_S3_KEY", "PGBACKREST_REPO1_S3_BUCKET", 
                            "PGBACKREST_REPO1_S3_KEY_SECRET", "PGBACKREST_REPO1_CIPHER_PASS"]:
                if env_var not in os.environ:
                    util.exit_message(f"Environment variable {env_var} not set.")
            s3_export_cmds = [f'export {env_var}={os.environ[env_var]}' for env_var in [
                "PGBACKREST_REPO1_S3_KEY", "PGBACKREST_REPO1_S3_BUCKET", 
                "PGBACKREST_REPO1_S3_KEY_SECRET", "PGBACKREST_REPO1_CIPHER_PASS"]]
            run_cmd(" && ".join(s3_export_cmds), source_node_data, message="Setting S3 environment variables on source node", verbose=verbose)
            run_cmd(" && ".join(s3_export_cmds), new_node_data, message="Setting S3 environment variables on target node", verbose=verbose)

    cmd = f"{new_node_data['path']}/pgedge/pgedge install backrest"
    message = f"Installing backrest"
    run_cmd(cmd, new_node_data, message=message, verbose=verbose)

    manage_node(new_node_data, "stop", f"pg{pg}", verbose)
    cmd = f'rm -rf {new_node_data["path"]}/pgedge/data/pg{pg}'
    message = f"Removing old data directory"
    run_cmd(cmd, new_node_data, message=message, verbose=verbose)

    args = (f'--repo1-path {repo1_path} --repo1-cipher-type {repo1_cipher_type} ')

    if backup_id:
        args += f'--set={backup_id} '

    cmd = (f'{new_node_data["path"]}/pgedge/pgedge backrest command restore '
           f'--repo1-type={repo1_type} --stanza={stanza} '
           f'--pg1-path={new_node_data["path"]}/pgedge/data/pg{pg} {args}')

    message = f"Restoring backup"
    run_cmd(cmd, new_node_data, message=message, verbose=verbose)
    

    pgd = f'{new_node_data["path"]}/pgedge/data/pg{pg}'
    pgc = f'{pgd}/postgresql.conf'

    cmd = f'echo "ssl_cert_file=\'{pgd}/server.crt\'" >> {pgc}'
    message = f"Setting ssl_cert_file"
    run_cmd(cmd, new_node_data, message=message, verbose=verbose)

    cmd = f'echo "ssl_key_file=\'{pgd}/server.key\'" >> {pgc}'
    message = f"Setting ssl_key_file"
    run_cmd(cmd, new_node_data, message=message, verbose=verbose)

    cmd = f'echo "log_directory=\'{pgd}/log\'" >> {pgc}'
    message = f"Setting log_directory"
    run_cmd(cmd, new_node_data, message=message, verbose=verbose)

    cmd = (f'echo "shared_preload_libraries = '
           f'\'pg_stat_statements, snowflake, spock\'" >> {pgc}')
    message = f"Setting shared_preload_libraries"
    run_cmd(cmd, new_node_data, message=message, verbose=verbose)
    

    cmd = (f'{new_node_data["path"]}/pgedge/pgedge backrest configure_replica {stanza} '
           f'{new_node_data["path"]}/pgedge/data/pg{pg} {source_node_data["ip_address"]} '
           f'{source_node_data["port"]} {source_node_data["os_user"]}')
    message = f"Configuring PITR on replica"
    run_cmd(cmd, new_node_data, message=message, verbose=verbose)

    if script.strip() and os.path.isfile(script):
        util.echo_cmd(f'{script}')

    terminate_cluster_transactions(nodes, db[0]['db_name'], f"pg{pg}", verbose)

    spock = db_settings["spock_version"]
    v4 = False
    spock_maj = 3
    if spock:
        ver = [int(x) for x in spock.split('.')]
        spock_maj = ver[0]
        spock_min = ver[1]
        if spock_maj >= 4:
            v4 = True

    set_cluster_readonly(nodes, True, db[0]['db_name'], f"pg{pg}", v4, verbose)
    
    
    manage_node(new_node_data, "start", f"pg{pg}", verbose)
    time.sleep(5)

    check_cluster_lag(new_node_data, db[0]['db_name'], f"pg{pg}", verbose)

    sql_cmd = "SELECT pg_promote()"
    cmd = f"{new_node_data['path']}/pgedge/pgedge psql '{sql_cmd}' {db[0]['db_name']}"
    message = f"Promoting standby to primary"
    run_cmd(cmd, new_node_data, message=message, verbose=verbose)

    sql_cmd = "DROP extension spock cascade"
    cmd = f"{new_node_data['path']}/pgedge/pgedge psql '{sql_cmd}' {db[0]['db_name']}"
    message = f"DROP extension spock cascade"
    run_cmd(cmd, new_node_data, message=message, verbose=verbose)

    parms = f"spock{spock_maj}{spock_min}" if spock else "spock"

    cmd = (f'cd {new_node_data["path"]}/pgedge/; ./pgedge install {parms}')
    message = f"Re-installing spock"
    run_cmd(cmd, new_node_data, message=message, verbose=verbose)

    sql_cmd = "CREATE EXTENSION spock"
    cmd = f"{new_node_data['path']}/pgedge/pgedge psql '{sql_cmd}' {db[0]['db_name']}"
    message = f"Create extension spock"
    run_cmd(cmd, new_node_data, message=message, verbose=verbose)

    create_node(new_node_data, db[0]['db_name'], verbose)

    if not v4:
        set_cluster_readonly(nodes, False, db[0]['db_name'], f"pg{pg}", v4, verbose)

    create_sub(nodes, new_node_data, db[0]['db_name'], verbose)
    create_sub_new(nodes, new_node_data, db[0]['db_name'], verbose)

    if v4:
        set_cluster_readonly(nodes, False, db[0]['db_name'], f"pg{pg}", v4, verbose)

    cmd = (f'cd {new_node_data["path"]}/pgedge/; ./pgedge spock node-list {db[0]["db_name"]}')
    message = f"Listing spock nodes"
    result = run_cmd(cmd, node=new_node_data, message=message, verbose=verbose,
                     capture_output=True)
    print(f"\n{result.stdout}")

    sql_cmd = "select node_id,node_name from spock.node"
    cmd = f"{source_node_data['path']}/pgedge/pgedge psql '{sql_cmd}' {db[0]['db_name']}"
    message = f"List nodes"
    result = run_cmd(cmd, node=source_node_data, message=message, verbose=verbose,
                     capture_output=True)
    print(f"\n{result.stdout}")

    for node in nodes:
        sql_cmd = ("select sub_id,sub_name,sub_enabled,sub_slot_name,"
                   "sub_replication_sets from spock.subscription")
        cmd = f"{node['path']}/pgedge/pgedge psql '{sql_cmd}' {db[0]['db_name']}"
        message = f"List subscriptions"
        result = run_cmd(cmd, node=node, message=message, verbose=verbose,
                         capture_output=True)
        print(f"\n{result.stdout}")

    sql_cmd = ("select sub_id,sub_name,sub_enabled,sub_slot_name,"
               "sub_replication_sets from spock.subscription")
    cmd = f"{new_node_data['path']}/pgedge/pgedge psql '{sql_cmd}' {db[0]['db_name']}"
    message = f"List subscriptions"
    result = run_cmd(cmd, node=new_node_data, message=message, verbose=verbose,
                     capture_output=True)
    print(f"\n{result.stdout}")

    # Remove unnecessary keys before appending new node to the cluster data
    new_node_data.pop('repo1_type', None)
    new_node_data.pop('os_user', None)
    new_node_data.pop('ssh_key', None)

    # Append new node data to the cluster JSON
    node_group = target_node_data.get
    cluster_data["node_groups"].append(new_node_data)
    cluster_data["update_date"] = datetime.datetime.now().astimezone().isoformat()

    write_cluster_json(cluster_name, cluster_data)

def json_validate_add_node(data):
    """Validate the structure of a node configuration JSON file."""
    required_keys = ["json_version", "node_groups"]
    node_group_keys = ["ssh", "name", "is_active", "public_ip", "private_ip", "port", "path"]
    ssh_keys = ["os_user", "private_key"]
    
    if "json_version" not in data or data["json_version"] == "1.0":
        util.exit_message("Invalid or missing JSON version.")

    for key in required_keys:
        if key not in data:
            util.exit_message(f"Key '{key}' missing from JSON data.")

    for group in data["node_groups"]:
        for node_group_key in node_group_keys:
            if node_group_key not in group:
                util.exit_message(f"Key '{node_group_key}' missing from node group.")

        ssh_info = group.get("ssh", {})
        for ssh_key in ssh_keys:
            if ssh_key not in ssh_info:
                util.exit_message(f"Key '{ssh_key}' missing from ssh configuration.")

                
        if "public_ip" not in group and "private_ip" not in group:
            util.exit_message("Both 'public_ip' and 'private_ip' are missing from node group.")

    util.message(f"New node json file structure is valid.", "success")

def remove_node(cluster_name, node_name):
    """Remove a node from the cluster configuration."""
    json_validate(cluster_name)
    db, db_settings, nodes = load_json(cluster_name)
    cluster_data = get_cluster_json(cluster_name)
    if cluster_data is None:
        util.exit_message("Cluster data is missing.")

    pg = db_settings["pg_version"]
    pgV = f"pg{pg}"

    db, db_settings, nodes = load_json(cluster_name)
    dbname = db[0]["db_name"]
    verbose = cluster_data.get("log_level", "info")

    for node in nodes:
        os_user = node["os_user"]
        ssh_key = node["ssh_key"]
        message = f"Checking ssh on {node['public_ip']}"
        cmd = "hostname"
        run_cmd(cmd, node, message=message, verbose=verbose)

    for node in nodes:
        if node.get('name') != node_name:
            sub_name = f"sub_{node['name']}{node_name}"
            cmd = (f"cd {node['path']}/pgedge/; "
                   f"./pgedge spock sub-drop {sub_name} {dbname}")
            message = f"Dropping subscriptions {sub_name}"
            run_cmd(cmd, node, message=message, verbose=verbose, ignore=True)

    sub_names = []
    for node in nodes:
        if node.get('name') != node_name:
            sub_name = f"sub_{node_name}{node['name']}"
            sub_names.append(sub_name)

    for node in nodes:
        if node.get('name') == node_name:
            for sub_name in sub_names:
                cmd = (f"cd {node['path']}/pgedge/; "
                       f"./pgedge spock sub-drop {sub_name} {dbname}")
                message = f"Dropping subscription {sub_name}"
                run_cmd(cmd, node, message=message, verbose=verbose, ignore=True)
            
            cmd = (f"cd {node['path']}/pgedge/; "
                   f"./pgedge spock node-drop {node['name']} {dbname}")
            message = f"Dropping node {node['name']}"
            run_cmd(cmd, node, message=message, verbose=verbose, ignore=True)

    for node in nodes:
        if node.get('name') == node_name:
            manage_node(node, "stop", pgV, verbose)
        else:
            cmd = (f'cd {node["path"]}/pgedge/; ./pgedge spock node-list {dbname}')
            message = f"Listing spock nodes"
            result = run_cmd(cmd, node=node, message=message, verbose=verbose,
                             capture_output=True)
            print(f"\n{result.stdout}")

    empty_groups = []
    for group in cluster_data["node_groups"]:
        if group["name"] == node_name:
            cluster_data["node_groups"].remove(group)
            continue
        for node in group.get("sub_nodes", []):
            if node["name"] == node_name:
                group["sub_nodes"].remove(node)
        if not group.get("sub_nodes") and group["name"] == node_name:
            empty_groups.append(group)

    # Remove empty connection groups
    for group in empty_groups:
        cluster_data["node_groups"].remove(group)

    write_cluster_json(cluster_name, cluster_data)



def manage_node(node, action, pgV, verbose):
    """
    Starts or stops a cluster based on the provided action.
    """
    if action not in ['start', 'stop']:
        raise ValueError("Invalid action. Use 'start' or 'stop'.")

    action_message = "Starting" if action == 'start' else "Stopping"

    if action == 'start':
        cmd = (f"cd {node['path']}/pgedge/; "
               f"./pgedge config {pgV} --port={node['port']}; "
               f"./pgedge start;")
    else:
        cmd = (f"cd {node['path']}/pgedge/; "
               f"./pgedge stop")

    message=f"{action_message} new node"
    run_cmd(cmd, node, message=message, verbose=verbose)

def create_node(node, dbname, verbose):
    """
    Creates a new node in the database cluster.
    """
    ndip = node["private_ip"] if node["private_ip"] else node["public_ip"]
    cmd = (f"cd {node['path']}/pgedge/; "
           f"./pgedge spock node-create {node['name']} "
           f"'host={ndip} user=pgedge dbname={dbname} "
           f"port={node['port']}' {dbname}")
    message=f"Creating new node {node['name']}"
    run_cmd(cmd, node, message=message, verbose=verbose)

def create_sub_new(nodes, n, dbname, verbose):
    """
    Creates subscriptions for each node to a new node in the cluster.
    """
    for node in nodes:
        sub_name = f"sub_{n['name']}{node['name']}"
        ndip = node["private_ip"] if node["private_ip"] else node["public_ip"]
        cmd = (f"cd {n['path']}/pgedge/; "
               f"./pgedge spock sub-create {sub_name} "
               f"'host={ndip} user=pgedge dbname={dbname} "
               f"port={node['port']}' {dbname}")
        message=f"Creating new subscriptions {sub_name}"
        run_cmd(cmd = cmd, node=n, message=message, verbose=verbose)

def create_sub(nodes, new_node, dbname, verbose):
    """
    Creates subscriptions for each node to a new node in the cluster.
    """
    for n in nodes:
        sub_name = f"sub_{n['name']}{new_node['name']}"
        ndip = new_node["private_ip"] if new_node["private_ip"] else new_node["public_ip"]
        cmd = (f"cd {n['path']}/pgedge/; "
               f"./pgedge spock sub-create {sub_name} "
               f"'host={ndip} user=pgedge dbname={dbname} "
               f"port={new_node['port']}' {dbname}")
        message=f"Creating subscriptions {sub_name}"
        run_cmd(cmd = cmd, node=n, message=message, verbose=verbose)

def terminate_cluster_transactions(nodes, dbname, stanza, verbose):
    sql_cmd = "SELECT spock.terminate_active_transactions()"
    for node in nodes:
        cmd = f"{node['path']}/pgedge/pgedge psql '{sql_cmd}' {dbname}"
        message = f"Terminating·cluster·transactions"
        result = run_cmd(cmd = cmd, node=node, message=message, verbose=verbose, capture_output=True)

def extract_psql_value(psql_output: str, alias: str) -> str:
    lines = psql_output.split('\n')
    if len(lines) < 3:
        return ""
    header_line = lines[0]
    headers = [header.strip() for header in header_line.split('|')]

    alias_index = -1
    for i, header in enumerate(headers):
        if header == alias:
            alias_index = i
            break

    if alias_index == -1:
        return ""

    for line in lines[2:]:
        if line.strip() == "":
            continue
        columns = [column.strip() for column in line.split('|')]
        if len(columns) > alias_index:
            return columns[alias_index]

    return ""


def set_cluster_readonly(nodes, readonly, dbname, stanza, verbose):
    action = "Setting" if readonly else "Removing"
    func_call = ("spock.set_cluster_readonly()" if readonly
                 else "spock.unset_cluster_readonly()")

    sql_cmd = f"SELECT {func_call}"

    for node in nodes:
        cmd = f"{node['path']}/pgedge/pgedge psql '{sql_cmd}' {dbname}"
        message = f"{action} readonly mode from cluster"
        run_cmd(cmd, node=node, message=message, verbose=verbose, important=True)

def check_cluster_lag(n, dbname, stanza, verbose, timeout=600, interval=1):
    sql_cmd = """
    SELECT COALESCE(
    (SELECT pg_wal_lsn_diff(pg_last_wal_receive_lsn(), pg_last_wal_replay_lsn())),
    0
    ) AS lag_bytes
    """

    start_time = time.time()
    lag_bytes = 1

    while lag_bytes > 0:
        if time.time() - start_time > timeout:
            return

        cmd = f"{n['path']}/pgedge/pgedge psql '{sql_cmd}' {dbname}"
        message = f"Checking lag time of new cluster"
        result = run_cmd(cmd = cmd, node=n, message=message, verbose=verbose, capture_output=True)
        print(result.stdout)
        lag_bytes = int(extract_psql_value(result.stdout, "lag_bytes"))

def check_wal_rec(n, dbname, stanza, verbose, timeout=600, interval=1):
    sql_cmd = """
    SELECT
        COALESCE(SUM(CASE
            WHEN pub.confirmed_flush_lsn <= sub.latest_end_lsn THEN 1
            ELSE 0
        END), 0) AS total_all_flushed
    FROM
        pg_stat_subscription AS sub
    JOIN
        pg_replication_slots AS pub ON sub.subname = pub.slot_name
    WHERE
        pub.slot_name IS NOT NULL
    """

    lag_bytes = 1
    start_time = time.time()

    while lag_bytes > 0:
        if time.time() - start_time > timeout:
            return

        cmd = f"{n['path']}/pgedge/pgedge psql '{sql_cmd}' {dbname}"
        message = "Checking wal receiver"
        result = run_cmd(cmd = cmd, node=n, message=message, verbose=verbose, capture_output=True)
        time.sleep(interval)
        lag_bytes = int(extract_psql_value(result.stdout, "total_all_flushed"))


def replication_all_tables(cluster_name, database_name=None):
    """Add all tables in the database to replication on every node"""
    db, db_settings, nodes = load_json(cluster_name)
    db_name=None
    if database_name is None:
        db_name=db[0]["db_name"]
    else:
        for i in db:
            if i["db_name"]==database_name:
                db_name=database_name
    if db_name is None:
        util.exit_message(f"Could not find information on db {database_name}")

    if "auto_ddl" in db_settings:
        if db_settings["auto_ddl"] == "on":
            util.exit_message(f"Auto DDL enabled for db {database_name}")

    for n in nodes:
        ndpath = n["path"]
        nc = ndpath + os.sep + "pgedge" + os.sep + "pgedge"
        ndip = n["public_ip"]
        os_user = n["os_user"]
        ssh_key = n["ssh_key"]
        cmd = f"{nc} spock repset-add-table default '*' {db_name}"
        util.echo_cmd(cmd, host=ndip, usr=os_user, key=ssh_key)


def replication_check(cluster_name, show_spock_tables=False, database_name=None):
    """Print replication status on every node"""
    db, db_settings, nodes = load_json(cluster_name)
    db_name=None
    if database_name is None:
        db_name=db[0]["db_name"]
    else:
        for i in db:
            if i["db_name"]==database_name:
                db_name=database_name
    if db_name is None:
        util.exit_message(f"Could not find information on db {database_name}")
    for n in nodes:
        ndpath = n["path"]
        nc = ndpath + os.sep + "pgedge" + os.sep + "pgedge"
        ndip = n["public_ip"]
        os_user = n["os_user"]
        ssh_key = n["ssh_key"]
        if show_spock_tables == True:
            cmd = f"{nc} spock repset-list-tables '*' {db_name}"
            util.echo_cmd(cmd, host=ndip, usr=os_user, key=ssh_key)
        cmd = f"{nc} spock sub-show-status '*' {db_name}"
        util.echo_cmd(cmd, host=ndip, usr=os_user, key=ssh_key)


def command(cluster_name, node, cmd, args=None):
    """Run './pgedge' commands on one or 'all' nodes.
    
       Run './pgedge' commands on one or all of the nodes in a cluster. 
       This command requires a JSON file with the same name as the cluster to be in the cluster/<cluster_name>. \n 
       Example: cluster command demo n1 "status"
       Example: cluster command demo all "spock repset-add-table default '*' db[0]["name"]"
       :param cluster_name: The name of the cluster.
       :param node: The node to run the command on. Can be the node name or all.
       :param cmd: The command to run on every node, excluding the beginning './pgedge' 
    """

    db, db_settings, nodes = load_json(
        cluster_name
    )
    rc = 0
    knt = 0
    for nd in nodes:
        if node == "all" or node == nd["name"]:
            knt = knt + 1
            rc = util.echo_cmd(
                nd["path"] + os.sep + "pgedge" + os.sep + "pgedge " + cmd,
                host=nd["public_ip"],
                usr=nd["os_user"],
                key=nd["ssh_key"],
            )

    if knt == 0:
        util.message("# nothing to do")

    return rc


def app_install(cluster_name, app_name, database_name=None, factor=1):
    """Install test application [ pgbench | northwind ].
    
       Install a test application on all of the nodes in a cluster. 
       This command requires a JSON file with the same name as the cluster to be in the cluster/<cluster_name>. \n 
       Example: cluster app-install pgbench
       :param cluster_name: The name of the cluster.
       :param node: The application name, pgbench or northwind.
       :param factor: The scale flag for pgbench.
    """
    db, db_settings, nodes = load_json(
            cluster_name
        )
    db_name=None
    if database_name is None:
        db_name=db[0]["db_name"]
    else:
        for i in db:
            if i["db_name"]==database_name:
                db_name=database_name
    if db_name is None:
        util.exit_message(f"Could not find information on db {database_name}")
    ctl =  os.sep + "pgedge" + os.sep + "pgedge"
    if app_name == "pgbench":
        for n in nodes:
            ndpath = n["path"]
            ndip = n["public_ip"]
            util.echo_cmd(f"{ndpath}{ctl} app pgbench-install {db_name} {factor} default", host=ndip, usr=n["os_user"], key=n["ssh_key"])
    elif app_name == "northwind":
        for n in nodes:
            ndpath = n["path"]
            ndip = n["public_ip"]
            util.echo_cmd(f"{ndpath}{ctl} app northwind-install {db_name} default", host=ndip, usr=n["os_user"], key=n["ssh_key"])
    else:
        util.exit_message(f"Invalid app_name '{app_name}'.")


def ssh_un_cross_wire(cluster_name, db, db_settings, db_user, db_passwd, nodes):
    """Create nodes and subs on every node in a cluster."""
    sub_array=[]
    for prov_n in nodes:
        ndnm = prov_n["name"]
        ndpath = prov_n["path"]
        nc = ndpath + os.sep + "pgedge" + os.sep + "pgedge"
        ndip = prov_n["public_ip"]
        os_user = prov_n["os_user"]
        ssh_key = prov_n["ssh_key"]
        for sub_n in nodes:
            sub_ndnm = sub_n["name"]
            if sub_ndnm != ndnm:
                cmd = f"{nc} spock sub-drop sub_{ndnm}{sub_ndnm} {db}"
                util.echo_cmd(cmd, host=ndip, usr=os_user, key=ssh_key)

    for prov_n in nodes:
        ndnm = prov_n["name"]
        ndpath = prov_n["path"]
        nc = ndpath + os.sep + "pgedge" + os.sep + "pgedge"
        ndip = prov_n["public_ip"]
        os_user = prov_n["os_user"]
        ssh_key = prov_n["ssh_key"]
        cmd1 = f"{nc} spock node-drop {ndnm} {db}"
        util.echo_cmd(cmd1, host=ndip, usr=os_user, key=ssh_key)
    ## To Do: Check Nodes have been dropped


def app_remove(cluster_name, app_name, database_name=None):
    """Remove test application from cluster.
    
       Remove a test application from all of the nodes in a cluster. 
       This command requires a JSON file with the same name as the cluster to be in the cluster/<cluster_name>. \n 
       Example: cluster app-remove pgbench
       :param cluster_name: The name of the cluster.
       :param node: The application name, pgbench or northwind.
    """
    db, db_settings, nodes = load_json(
            cluster_name
        )
    db_name=None
    if database_name is None:
        db_name=db[0]["db_name"]
    else:
        for i in db:
            if i["db_name"]==database_name:
                db_name=database_name
    if db_name is None:
        util.exit_message(f"Could not find information on db {database_name}")
    ctl =  os.sep + "pgedge" + os.sep + "pgedge"
    if app_name == "pgbench":
         for n in nodes:
            ndpath = n["path"]
            ndip = n["public_ip"]
            util.echo_cmd(f"{ndpath}{ctl} app pgbench-remove {db_name}", host=ndip, usr=n["os_user"], key=n["ssh_key"])
    elif app_name == "northwind":
         for n in nodes:
            ndpath = n["path"]
            ndip = n["public_ip"]
            util.echo_cmd(f"{ndpath}{ctl} app northwind-remove {db_name}", host=ndip, usr=n["os_user"], key=n["ssh_key"])
    else:
        util.exit_message("Invalid application name.")

def list_nodes(cluster_name):
    """List all nodes in the cluster."""
    db, db_settings, nodes = load_json(cluster_name)

    nodes_list = []
    for node in nodes:
        node_info = (
            f"Node: {node['name']}, IP: {node['public_ip']}, "
            f"Port: {node['port']}, Active: {'Yes' if node['is_active'] else 'No'}"
        )
        nodes_list.append(node_info)

    return nodes_list

def validate_json(json_data):
    required_keys = {
        "node_groups": {
            "dynamic_key": [
                {
                    "nodes": [
                        {
                            "name": str,
                            "is_active": bool,
                            "public_ip": str,
                            "port": int,
                            "repo1_type": str,
                            "path": str
                        }
                    ]
                }
            ]
        }
    }

    valid_node_groups = {"aws", "localhost", "azure", "gcp", "remote"}
    valid_repo1_types = {"s3", "posix"}

    def validate_keys(data, template, path=""):
        if isinstance(template, dict):
            if not isinstance(data, dict):
                util.exit_message(
                    f"Expected a dictionary at {path}, but got {type(data).__name__}.", 1
                )
            for key, sub_template in template.items():
                if key == "dynamic_key":
                    for dynamic_key in data.keys():
                        if dynamic_key not in valid_node_groups:
                            util.exit_message(
                                f"Invalid node group '{dynamic_key}' at {path}.", 1
                            )
                        validate_keys(
                            data[dynamic_key], sub_template,
                            path + f".{dynamic_key}"
                        )
                else:
                    if key not in data:
                        util.exit_message(f"Missing key '{key}' at {path}.", 1)
                    validate_keys(data[key], sub_template, path + f".{key}")
        elif isinstance(template, list):
            if not isinstance(data, list):
                util.exit_message(
                    f"Expected a list at {path}, but got {type(data).__name__}.", 1
                )
            if len(template) > 0:
                for index, item in enumerate(data):
                    validate_keys(item, template[0], path + f"[{index}]")
        else:
            if not isinstance(data, template):
                util.exit_message(
                    f"Expected {template.__name__} at {path}, but got {type(data).__name__}.", 1
                )
            if path.endswith(".repo1_type") and data not in valid_repo1_types:
                util.exit_message(f"Invalid repo1_type '{data}' at {path}.", 1)

    validate_keys(json_data, required_keys)


def print_install_hdr(cluster_name, db, db_user, count, name, path, ip, port, repo):

    node = {
        "REPO": repo,
        "Cluster Name": cluster_name,
        "Name": name,
        "Host": ip,
        "Port": port,
        "Path": path,
        "Database": db,
        "Database User": db_user,
        "Number of Nodes": count,
    }
    util.echo_node(node)

if __name__ == "__main__":
    fire.Fire(
        {
            "json-validate": json_validate,
            "json-create": json_create,
            "json-template": json_create,  # Map json-template to the json_create function
            "init": init,
            "list-nodes": list_nodes,
            "add-node": add_node,
            "remove-node": remove_node,
            "replication-begin": replication_all_tables,
            "replication-check": replication_check,
            "add-db": add_db,
            "remove": remove,
            "command": command,
            "set-firewalld": set_firewalld,
            "ssh": ssh,
            "app-install": app_install,
            "app-remove": app_remove
        }
    )<|MERGE_RESOLUTION|>--- conflicted
+++ resolved
@@ -345,8 +345,6 @@
     except Exception:
         ndport = "5432"
 
-<<<<<<< HEAD
-=======
     if REPO == "":
         REPO = "https://pgedge-download.s3.amazonaws.com/REPO"
         os.environ["REPO"] = REPO
@@ -365,7 +363,6 @@
         message = f"Installing pgedge"
         run_cmd(cmd0 + cmd1 + cmd2, n, message=message, verbose=verbose)
 
->>>>>>> e803ef34
     nc = os.path.join(ndpath, "pgedge", "pgedge ")
     parms = f" -U {db_user} -P {db_passwd} -d {db} --port {ndport}"
     if pg is not None and pg != '':
