#!/bin/bash
cd "$(dirname "$0")"

<<<<<<< HEAD
PLATFORM=`cat /etc/os-release | grep PLATFORM_ID | cut -d: -f2 | tr -d '\"'`

if [ ! `pwd` == "$DEV" ]; then
   echo "This is NOT the directory to run this script."
   exit 1
fi

=======
>>>>>>> 7bc22792
cmd () {
  echo "# $1"
  $1
  rc=$?
  if [ ! "$rc" == "0" ]; then
    echo "ERROR: rc=$rc  Stopping Script"
    exit $rc
  fi

}

step () {
  echo ""
  echo "## step $1 - $2"
}


step 0 "## initialization  #######################"
export BUCKET=s3://pgedge-devel
echo "#  BUCKET = $BUCKET"

now=`date '+%F %r %Z'`
echo "#     now = $now"

run_day=`date +%j`
echo "# run_day = $run_day"

vers="15 16 17"
cleaner="$1"
echo "#     vers = \"$vers\""

if [ "$vers" == "" ]; then
   echo "ERROR: Parm 1 must be space delimited string of versions"
   exit 1
fi

step 1 "cleanup any old ########################"
outDir=$HIST/devel-$run_day
cmd "rm -rf $outDir"
cmd "mkdir $outDir"
cmd "rm -f $OUT/*"

step 2 "get latest cli #########################"
cmd "cd $PGE"
cmd "git status"
cmd "git pull"

step 3a "building tgz bundle ####################"
./make_tgz.sh

step 4 "copy OUT to HIST (outDir) #############"
cmd "cp $OUT/* $outDir"
cmd "cd $outDir"
cmd "ls"
sleep 3

step 5 "check if cleanup S3 ###################"
if [ "$cleaner" == "--clean" ]; then
  cmd "aws --region $REGION s3 rm --recursive $BUCKET/REPO"
fi

step 6 "copy to S3 ############################"
flags="--acl public-read --storage-class STANDARD --recursive"
cmd "aws --region $REGION s3 cp . $BUCKET/REPO $flags"

step 7 "Goodbye! ##############################"
exit 0
<|MERGE_RESOLUTION|>--- conflicted
+++ resolved
@@ -1,7 +1,6 @@
 #!/bin/bash
 cd "$(dirname "$0")"
 
-<<<<<<< HEAD
 PLATFORM=`cat /etc/os-release | grep PLATFORM_ID | cut -d: -f2 | tr -d '\"'`
 
 if [ ! `pwd` == "$DEV" ]; then
@@ -9,8 +8,6 @@
    exit 1
 fi
 
-=======
->>>>>>> 7bc22792
 cmd () {
   echo "# $1"
   $1
