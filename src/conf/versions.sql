DROP VIEW  IF EXISTS v_versions;

DROP TABLE IF EXISTS versions;
DROP TABLE IF EXISTS extensions;
DROP TABLE IF EXISTS releases;
DROP TABLE IF EXISTS projects;
DROP TABLE IF EXISTS categories;


CREATE TABLE categories (
  category    INTEGER  NOT NULL PRIMARY KEY,
  sort_order  SMALLINT NOT NULL,
  description TEXT     NOT NULL,
  short_desc  TEXT     NOT NULL
);


CREATE TABLE projects (
  project   	 TEXT     NOT NULL PRIMARY KEY,
  grp_cat        TEXT     NOT NULL,
  category  	 INTEGER  NOT NULL,
  port      	 INTEGER  NOT NULL,
  depends   	 TEXT     NOT NULL,
  start_order    INTEGER  NOT NULL,
  sources_url    TEXT     NOT NULL,
  short_name     TEXT     NOT NULL,
  is_extension   SMALLINT NOT NULL,
  image_file     TEXT     NOT NULL,
  description    TEXT     NOT NULL,
  project_url    TEXT     NOT NULL,
  aliases        TEXT     NOT NULL,
  FOREIGN KEY (category) REFERENCES categories(category)
);


CREATE TABLE releases (
  component     TEXT     NOT NULL PRIMARY KEY,
  sort_order    SMALLINT NOT NULL,
  project       TEXT     NOT NULL,
  disp_name     TEXT     NOT NULL,
  doc_url       TEXT     NOT NULL,
  stage         TEXT     NOT NULL,
  description   TEXT     NOT NULL,
  is_open       SMALLINT NOT NULL DEFAULT 1,
  license       TEXT     NOT NULL,
  is_available  TEXT     NOT NULL,
  available_ver TEXT     NOT NULL,
  FOREIGN KEY (project) REFERENCES projects(project)
);


CREATE TABLE extensions (
  component      TEXT NOT NULL PRIMARY KEY,
  extension_name TEXT NOT NULL,
  is_preload     INTEGER NOT NULL,
  preload_name   TEXT NOT NULL,
  default_conf   TEXT NOT NULL
);
INSERT INTO extensions VALUES ('spock33', 'spock', 1, 'spock',
  'wal_level=logical | max_worker_processes=12 | max_replication_slots=16 |
   max_wal_senders=16 | hot_standby_feedback=on | wal_sender_timeout=5s |
   track_commit_timestamp=on | spock.conflict_resolution=last_update_wins | 
   spock.save_resolutions=on | spock.conflict_log_level=DEBUG');
INSERT INTO extensions VALUES ('spock40', 'spock', 1, 'spock',
  'wal_level=logical | max_worker_processes=12 | max_replication_slots=16 |
   max_wal_senders=16 | hot_standby_feedback=on | wal_sender_timeout=5s |
   track_commit_timestamp=on | spock.conflict_resolution=last_update_wins | 
   spock.save_resolutions=on | spock.conflict_log_level=DEBUG');
INSERT INTO extensions VALUES ('lolor',     'lolor',     0, '',          '');
INSERT INTO extensions VALUES ('postgis',   'postgis',   1, 'postgis-3', '');
INSERT INTO extensions VALUES ('orafce',    'orafce',    1, 'orafce',    '');
INSERT INTO extensions VALUES ('snowflake', 'snowflake', 1, 'snowflake', '');
INSERT INTO extensions VALUES ('foslots',   'foslots',   0, '',          '');

INSERT INTO extensions VALUES ('vector',    'vector',       0, '',               '');
INSERT INTO extensions VALUES ('wal2json',  'wal2json',     1, 'wal2json',       '');
INSERT INTO extensions VALUES ('timescaledb','timescaledb', 1, 'timescaledb', 'timescaledb.telemetry_level=off'); 
INSERT INTO extensions VALUES ('citus',      'citus',       1, 'citus', 'citus.enable_statistics_collection=off');

INSERT INTO extensions VALUES ('audit',     'pgaudit',      1, 'pgaudit',        '');
INSERT INTO extensions VALUES ('partman',   'pg_partman',   1, 'pg_partman_bgw', '');
INSERT INTO extensions VALUES ('hintplan',  'pg_hint_plan', 1, 'pg_hint_plan',   '');
INSERT INTO extensions VALUES ('cron',      'pg_cron',      1, 'pg_cron',        '');
INSERT INTO extensions VALUES ('hypopg',    'hypopg',       1, 'hypopg',         '');
INSERT INTO extensions VALUES ('plv8',      'plv8',         0, '',               '');
INSERT INTO extensions VALUES ('pldebugger','pldbgapi',     1, 'plugin_debugger','');
INSERT INTO extensions VALUES ('plprofiler','plprofiler',   1, 'plprofiler',     '');
INSERT INTO extensions VALUES ('curl',      'pg_curl',      1, 'pg_curl',        '');


CREATE TABLE versions (
  component     TEXT    NOT NULL,
  version       TEXT    NOT NULL,
  platform      TEXT    NOT NULL,
  is_current    INTEGER NOT NULL,
  release_date  DATE    NOT NULL,
  parent        TEXT    NOT NULL,
  pre_reqs      TEXT    NOT NULL,
  release_notes TEXT    NOT NULL,
  PRIMARY KEY (component, version),
  FOREIGN KEY (component) REFERENCES releases(component)
);

CREATE VIEW v_versions AS
  SELECT p.image_file, r.component, r.project, r.stage, r.disp_name as rel_name,
         v.version, p.sources_url, p.project_url, v.platform, 
         v.is_current, v.release_date as rel_date, p.description as proj_desc, 
         r.description as rel_desc, v.pre_reqs, r.license, p.depends, 
         r.is_available, v.release_notes as rel_notes
    FROM projects p, releases r, versions v
   WHERE p.project = r.project
     AND r.component = v.component;

INSERT INTO categories VALUES (0,   0, 'Hidden', 'NotShown');
INSERT INTO categories VALUES (1,  10, 'Postgres', 'Postgres');
INSERT INTO categories VALUES (11, 30, 'Applications', 'Applications');
INSERT INTO categories VALUES (10, 15, 'Streaming Change Data Capture', 'CDC');
INSERT INTO categories VALUES (2,  12, 'Legacy RDBMS', 'Legacy');
INSERT INTO categories VALUES (6,  20, 'Oracle Migration & Compatibility', 'OracleMig');
INSERT INTO categories VALUES (4,  11, 'Extensions', 'Extensions');
INSERT INTO categories VALUES (5,  25, 'Data Integration', 'Integration');
INSERT INTO categories VALUES (3,  80, 'Database Developers', 'Developers');
INSERT INTO categories VALUES (9,  87, 'Management & Monitoring', 'Manage/Monitor');

-- ## HUB ################################
INSERT INTO projects VALUES ('hub', 'app', 0, 0, 'hub', 0, 'https://github.com/pgedge/cli','',0,'','','','');
INSERT INTO releases VALUES ('hub', 1, 'hub',  '', '', 'hidden', '', 1, '', '', '');

INSERT INTO versions VALUES ('hub', '24.6.4',    '',  1, '20240624', '', '', '');
INSERT INTO versions VALUES ('hub', '24.4.6',    '',  0, '20240509', '', '', '');
INSERT INTO versions VALUES ('hub', '24.4.5',    '',  0, '20240410', '', '', '');
INSERT INTO versions VALUES ('hub', '24.3.2',    '',  0, '20240317', '', '', '');
INSERT INTO versions VALUES ('hub', '24.1.3',    '',  0, '20231205', '', '', '');

-- ## PG #################################
INSERT INTO projects VALUES ('pg', 'pge', 1, 5432, 'hub', 1, 'https://github.com/postgres/postgres/tags',
 'postgres', 0, 'postgresql.png', 'Best RDBMS', 'https://postgresql.org', '');

INSERT INTO releases VALUES ('pg12', 3, 'pg', 'PostgreSQL', '', 'prod',
  '<font size=-1>New in <a href=https://www.postgresql.org/docs/12/release-12.html>2019</a></font>', 1, 'POSTGRES', '', '');
INSERT INTO versions VALUES ('pg12', '12.19-1', 'el8', 1, '20240509', '', '', '');
INSERT INTO versions VALUES ('pg12', '12.18-1', 'el8', 0, '20240208', '', '', '');

INSERT INTO releases VALUES ('pg13', 2, 'pg', '', '', 'prod',
  '<font size=-1>New in <a href=https://www.postgresql.org/docs/13/release-13.html>2020</a></font>', 1, 'POSTGRES', '', '');
INSERT INTO versions VALUES ('pg13', '13.15-1', 'el8', 1, '20240509','', '', '');
INSERT INTO versions VALUES ('pg13', '13.14-1', 'el8', 0, '20240208','', '', '');

INSERT INTO releases VALUES ('pg14', 1, 'pg', '', '', 'prod', 
  '<font size=-1>New in <a href=https://www.postgresql.org/docs/14/release-14.html>2021</a></font>', 1, 'POSTGRES', '', '');
INSERT INTO versions VALUES ('pg14', '14.12-2', 'el8, el9, arm9', 1, '20240521', '','','');
INSERT INTO versions VALUES ('pg14', '14.12-1', 'el8, el9, arm9', 0, '20240509', '','','');
INSERT INTO versions VALUES ('pg14', '14.11-1', 'el8, el9, arm9', 0, '20240208', '','','');

INSERT INTO releases VALUES ('pg15', 2, 'pg', '', '', 'prod', 
  '<font size=-1>New in <a href=https://www.postgresql.org/docs/15/release-15.html>2022</a></font>', 1, 'POSTGRES', '', '');
INSERT INTO versions VALUES ('pg15', '15.7-2',  'el8, el9, arm9', 1, '20240521','', '', '');
INSERT INTO versions VALUES ('pg15', '15.7-1',  'el8, el9, arm9', 0, '20240509','', '', '');
INSERT INTO versions VALUES ('pg15', '15.6-4',  'el8, el9, arm9', 0, '20240317','', '', '');

INSERT INTO releases VALUES ('pg16', 2, 'pg', '', '', 'prod', 
  '<font size=-1>New in <a href=https://www.postgresql.org/docs/16/release-16.html>2023!</a></font>', 1, 'POSTGRES', '', '');
INSERT INTO versions VALUES ('pg16', '16.3-2',  'el8, el9, arm9',      1, '20240521','', '', '');
INSERT INTO versions VALUES ('pg16', '16.3-1',  'el8, el9, arm9, osx', 0, '20240509','', '', '');
INSERT INTO versions VALUES ('pg16', '16.2-4',  'el8, el9, arm9, osx', 0, '20240317','', '', '');

INSERT INTO releases VALUES ('pg17', 2, 'pg', '', '', 'test', 
  '<font size=-1>New in <a href=https://www.postgresql.org/docs/17/release-17.html>2024!</a></font>', 1, 'POSTGRES', '', '');
INSERT INTO versions VALUES ('pg17', '17beta1-1',  'el8, el9, arm9', 1, '20240521','', '', '');

-- ## ORAFCE #############################
INSERT INTO projects VALUES ('orafce', 'ext', 4, 0, 'hub', 0, 'https://github.com/orafce/orafce/releases',
  'orafce', 1, 'larry.png', 'Ora Built-in Packages', 'https://github.com/orafce/orafce#orafce---oracles-compatibility-functions-and-packages', 'orafice, oraface');
INSERT INTO releases VALUES ('orafce-pg15', 2, 'orafce', 'OraFCE', '', 'prod', '', 1, 'POSTGRES', '', '');
INSERT INTO releases VALUES ('orafce-pg16', 2, 'orafce', 'OraFCE', '', 'prod', '', 1, 'POSTGRES', '', '');

INSERT INTO versions VALUES ('orafce-pg15', '4.10.0-1',   'arm9, el9', 1, '20240516', 'pg15', '', '');
INSERT INTO versions VALUES ('orafce-pg16', '4.10.0-1',   'arm9, el9', 1, '20240516', 'pg16', '', '');

-- ## PLV8 ###############################
INSERT INTO projects VALUES ('plv8', 'dev', 4, 0, 'hub', 0, 'https://github.com/plv8/plv8/tags',
  'plv8',   1, 'v8.png', 'Javascript Stored Procedures', 'https://github.com/plv8/plv8', 'pl_v8');
INSERT INTO releases VALUES ('plv8-pg15', 4, 'plv8', 'PL/V8', '', 'prod', '', 1, 'POSTGRES', '', '');
INSERT INTO releases VALUES ('plv8-pg16', 4, 'plv8', 'PL/V8', '', 'prod', '', 1, 'POSTGRES', '', '');

INSERT INTO versions VALUES ('plv8-pg15', '3.2.2-1', 'arm9, el9', 1, '20240523', 'pg15', '', '');
INSERT INTO versions VALUES ('plv8-pg16', '3.2.2-1', 'arm9, el9', 1, '20240214', 'pg16', '', '');

-- ## PLJAVA #############################
INSERT INTO projects VALUES ('pljava', 'dev', 4, 0, 'hub', 0, 'https://github.com/tada/pljava/releases', 
  'pljava', 1, 'pljava.png', 'Java Stored Procedures', 'https://github.com/tada/pljava', 'pl_java');
INSERT INTO releases VALUES ('pljava-pg15', 7, 'pljava', 'PL/Java', '', 'test', '', 1, 'POSTGRES', '', '');
INSERT INTO releases VALUES ('pljava-pg16', 7, 'pljava', 'PL/Java', '', 'test', '', 1, 'POSTGRES', '', '');
INSERT INTO versions VALUES ('pljava-pg15', '1.6.4-1',  'arm9, el9',  0, '20230608', 'pg15', '', '');
INSERT INTO versions VALUES ('pljava-pg16', '1.6.4-1',  'arm9, el9',  0, '20230608', 'pg16', '', '');

-- ## PLDEBUGGER #########################
INSERT INTO projects VALUES ('pldebugger', 'dev', 4, 0, 'hub', 0, 'https://github.com/EnterpriseDB/pldebugger/tags',
  'pldebugger', 1, 'debugger.png', 'Stored Procedure Debugger', 'https://github.com/EnterpriseDB/pldebugger', 'pl_debugger, dbgapi');
INSERT INTO releases VALUES ('pldebugger-pg15', 2, 'pldebugger', 'PL/Debugger', '', 'prod', '', 1, 'POSTGRES', '', '');
INSERT INTO releases VALUES ('pldebugger-pg16', 2, 'pldebugger', 'PL/Debugger', '', 'prod', '', 1, 'POSTGRES', '', '');
INSERT INTO versions VALUES ('pldebugger-pg15', '1.6-1',  'arm9, el9',  1, '20231112', 'pg15', '', '');
INSERT INTO versions VALUES ('pldebugger-pg16', '1.6-1',  'arm9, el9',  1, '20231112', 'pg16', '', '');

-- ## PLPROFILER #########################
INSERT INTO projects VALUES ('plprofiler', 'dev', 4, 0, 'hub', 7, 'https://github.com/bigsql/plprofiler/tags',
  'plprofiler', 1, 'plprofiler.png', 'Stored Procedure Profiler', 'https://github.com/bigsql/plprofiler#plprofiler', 'pl_profiler');
INSERT INTO releases VALUES ('plprofiler-pg15', 0, 'plprofiler',    'PL/Profiler',  '', 'prod', '', 1, 'POSTGRES', '', '');
INSERT INTO releases VALUES ('plprofiler-pg16', 0, 'plprofiler',    'PL/Profiler',  '', 'prod', '', 1, 'POSTGRES', '', '');
INSERT INTO versions VALUES ('plprofiler-pg15', '4.2.4-1', 'arm9, el9', 1, '20230914', 'pg15', '', '');
INSERT INTO versions VALUES ('plprofiler-pg16', '4.2.4-1', 'arm9, el9', 1, '20230914', 'pg16', '', '');

-- ## PREST ##############################
INSERT INTO projects VALUES ('prest', 'pge', 11, 3000, 'hub', 0, 'https://github.com/prest/prest/release',
  'prest', 0, 'prest.png', 'a RESTful API', 'https://prest.org', 'p_rest');
INSERT INTO releases VALUES ('prest', 9, 'prest', 'pREST', '', 'test', '', 1, 'MIT', '', '');
INSERT INTO versions VALUES ('prest', '1.4.2', 'el8, el9, arm9', 1, '20240221', '', '', '');

-- ## POSTGREST ##########################
INSERT INTO projects VALUES ('postgrest', 'pge', 11, 3000, 'hub', 0, 'https://github.com/postgrest/postgrest/tags',
  'postgrest', 0, 'postgrest.png', 'a RESTful API', 'https://postgrest.org', 'post_grest');
INSERT INTO releases VALUES ('postgrest', 9, 'postgrest', 'PostgREST', '', 'test', '', 1, 'MIT', '', '');
INSERT INTO versions VALUES ('postgrest', '12.0.2-1', 'el9, arm9', 0, '20240212', '', 'EL9', 'https://postgrest.org');

-- ## PROMPGEXP ##########################
INSERT INTO projects VALUES ('prompgexp', 'pge', 11, 9187, 'golang', 0, 'https://github.com/prometheus-community/postgres_exporter/releases',
  'prompgexp', 0, 'prometheus.png', 'Prometheus PG Exporter', 'https://github.com/prometheus-community/postgres_exporter', 'postgres_exporter, prometheus, exporter');
INSERT INTO releases VALUES ('prompgexp', 9, 'prompgexp', 'Prometheus Postgres Exporter', '', 'prod', '', 1, 'Apache', '', '');
INSERT INTO versions VALUES ('prompgexp', '0.15.0', 'el8, el9, arm9', 1, '20240521', '', '', 'https://github.com/prometheus-community/postgres_exporter');

-- ## AUDIT ##############################
INSERT INTO projects VALUES ('audit', 'ext', 4, 0, 'hub', 0, 'https://github.com/pgaudit/pgaudit/releases',
  'audit', 1, 'audit.png', 'Audit Logging', 'https://github.com/pgaudit/pgaudit', 'pg_audit, pgaudit');
INSERT INTO releases VALUES ('audit-pg15', 10, 'audit', 'pgAudit', '', 'prod', '', 1, 'POSTGRES', '', '');
INSERT INTO releases VALUES ('audit-pg16', 10, 'audit', 'pgAudit', '', 'prod', '', 1, 'POSTGRES', '', '');
INSERT INTO versions VALUES ('audit-pg15', '1.7.0-1', 'arm9, el9', 1, '20230914', 'pg15', '', 'https://github.com/pgaudit/pgaudit/releases/tag/1.7.0');
INSERT INTO versions VALUES ('audit-pg16', '16.0-1',  'arm9, el9', 1, '20230914', 'pg16', '', 'https://github.com/pgaudit/pgaudit/releases/tag/16.0');

-- ## WAL2JSON ###########################
INSERT INTO projects VALUES ('wal2json', 'ext', 4, 0, 'hub', 0, 'https://github.com/eulerto/wal2json/tags',
  'wal2json', 1, 'wal2json.png', 'WAL to JSON for CDC', 'https://github.com/eulerto/wal2json', 'wal2_json, wal_2_json');
INSERT INTO releases VALUES ('wal2json-pg15', 10, 'wal2json', 'wal2json', '', 'test', '', 1, 'POSTGRES', '', '');
INSERT INTO releases VALUES ('wal2json-pg16', 10, 'wal2json', 'wal2json', '', 'test', '', 1, 'POSTGRES', '', '');
INSERT INTO versions VALUES ('wal2json-pg15', '2.6.0-1', 'arm9, el9', 1, '20240509', 'pg15', '', 'https://github.com/eulerto/wal2json/tags');
INSERT INTO versions VALUES ('wal2json-pg16', '2.6.0-1', 'arm9, el9', 1, '20240509', 'pg16', '', 'https://github.com/eulerto/wal2json/tags');

-- ## HINTPLAN ###########################
INSERT INTO projects VALUES ('hintplan', 'ext', 4, 0, 'hub', 0, 'https://github.com/ossc-db/pg_hint_plan/tags',
  'hintplan', 1, 'hintplan.png', 'Execution Plan Hints', 'https://github.com/ossc-db/pg_hint_plan', 'pg_hintplan, pg_hint_plan');
INSERT INTO releases VALUES ('hintplan-pg15', 10, 'hintplan', 'pgHintPlan', '', 'prod', '', 1, 'POSTGRES', '', '');
INSERT INTO releases VALUES ('hintplan-pg16', 10, 'hintplan', 'pgHintPlan', '', 'prod', '', 1, 'POSTGRES', '', '');
INSERT INTO versions VALUES ('hintplan-pg15', '1.5.1-1', 'arm9, el9', 1, '20230927', 'pg15', '', 'https://github.com/pghintplan/pghintplan/releases/tag/1.5.1');
INSERT INTO versions VALUES ('hintplan-pg16', '1.6.0-1', 'arm9, el9', 1, '20230927', 'pg16', '', 'https://github.com/pghintplan/pghintplan/releases/tag/1.6.0');

-- ## FOSLOTS ############################
INSERT INTO projects VALUES ('foslots', 'ext', 4, 0, 'hub',0, 'https://github.com/pgedge/foslots/tags',
  'foslots', 1, 'foslots.png', 'Failover Slots', 'https://github.com/pgedge/foslots', 'failover_slots, fail_over_slots');
INSERT INTO releases VALUES ('foslots-pg14', 10, 'foslots', 'FO Slots', '', 'prod', '', 1, 'POSTGRES', '', '');
INSERT INTO releases VALUES ('foslots-pg15', 10, 'foslots', 'FO Slots', '', 'prod', '', 1, 'POSTGRES', '', '');
INSERT INTO versions VALUES ('foslots-pg14', '1a-1', 'el8, el9, arm9', 1, '20240402', 'pg14', '', '');
INSERT INTO versions VALUES ('foslots-pg15', '1a-1', 'el8, el9, arm9', 1, '20240402', 'pg15', '', '');

-- ## TIMESCALEDB #######################
INSERT INTO projects VALUES ('timescaledb', 'ext', 4, 0, 'hub',0, 'https://github.com/timescale/timescaledb/releases',
  'timescaledb', 1, 'timescaledb.png', 'Timeseries Extension', 'https://github.com/timescaledb/timescaledb', 'timescale_db, time_scale_db');
INSERT INTO releases VALUES ('timescaledb-pg15', 10, 'timescaledb', 'TimescaleDB', '', 'test', '', 1, 'POSTGRES', '', '');
INSERT INTO releases VALUES ('timescaledb-pg16', 10, 'timescaledb', 'TimescaleDB', '', 'test', '', 1, 'POSTGRES', '', '');

INSERT INTO versions VALUES ('timescaledb-pg15', '2.14.2-1', 'el9, arm9', 1, '20240509', 'pg15', '', '');
INSERT INTO versions VALUES ('timescaledb-pg16', '2.14.2-1', 'el9, arm9', 1, '20240509', 'pg16', '', '');

-- ## CURL ##############################
INSERT INTO projects VALUES ('curl', 'ext', 4, 0, 'hub',0, 'https://github.com/pg_curl/pg_curl/releases',
  'curl', 1, 'curl.png', 'Invoke JSON Services', 'https://github.com/pg_curl/pg_curl', 'pg_curl');
INSERT INTO releases VALUES ('curl-pg15', 10, 'curl', 'pgCron', '', 'prod', '', 1, 'POSTGRES', '', '');
INSERT INTO releases VALUES ('curl-pg16', 10, 'curl', 'pgCron', '', 'prod', '', 1, 'POSTGRES', '', '');
INSERT INTO versions VALUES ('curl-pg15', '2.2.2-1',  'el9, arm9', 1, '20240130', 'pg15', '', '');
INSERT INTO versions VALUES ('curl-pg16', '2.2.2-1',  'el9, arm9', 1, '20240130', 'pg16', '', '');

-- ## CITUS #############################
INSERT INTO projects VALUES ('citus', 'pge', 4, 0, 'hub',0, 'https://github.com/citusdata/citus/releases',
  'citus', 1, 'citus.png', 'Sharded Postgres', 'https://github.com/citusdata/citus', 'citusdata, citus_data');
INSERT INTO releases VALUES ('citus-pg15', 10, 'citus', 'Citus', '', 'test', '', 1, 'AGPLv3', '', '');
INSERT INTO releases VALUES ('citus-pg16', 10, 'citus', 'Citus', '', 'test', '', 1, 'AGPLv3', '', '');

INSERT INTO versions VALUES ('citus-pg15', '12.1.3-1', 'el9, arm9', 1, '20240509', 'pg15', '', '');
INSERT INTO versions VALUES ('citus-pg16', '12.1.3-1', 'el9, arm9', 1, '20240509', 'pg16', '', '');

-- ## CRON ##############################
INSERT INTO projects VALUES ('cron', 'ext', 4, 0, 'hub',0, 'https://github.com/citusdata/pg_cron/releases',
  'cron', 1, 'cron.png', 'Background Job Scheduler', 'https://github.com/citusdata/pg_cron', 'pg_cron, pgcron');
INSERT INTO releases VALUES ('cron-pg15', 10, 'cron', 'pgCron', '', 'prod', '', 1, 'POSTGRES', '', '');
INSERT INTO releases VALUES ('cron-pg16', 10, 'cron', 'pgCron', '', 'prod', '', 1, 'POSTGRES', '', '');

INSERT INTO versions VALUES ('cron-pg15', '1.6.2-1', 'el9, arm9', 1, '20231112', 'pg15', '', '');
INSERT INTO versions VALUES ('cron-pg16', '1.6.2-1', 'el9, arm9', 1, '20231112', 'pg16', '', '');

-- ## VECTOR ############################
INSERT INTO projects VALUES ('vector', 'pge', 4, 0, 'hub', 1, 'https://github.com/pgedge/vector/tags',
  'vector', 1, 'vector.png', 'Vector & Embeddings', 'https://github.com/pgedge/vector/#vector', 'pg_vector, pgvector');
INSERT INTO releases VALUES ('vector-pg15', 4, 'vector', 'pgVector', '', 'prod', '', 1, 'pgEdge Community', '', '');
INSERT INTO releases VALUES ('vector-pg16', 4, 'vector', 'pgVector', '', 'prod', '', 1, 'pgEdge Community', '', '');

INSERT INTO versions VALUES ('vector-pg15', '0.7.0-1', 'el9, arm9', 1, '20240509', 'pg15', '', '');
INSERT INTO versions VALUES ('vector-pg16', '0.7.0-1', 'el9, arm9', 1, '20240509', 'pg16', '', '');

-- ## SNOWFLAKE #########################
INSERT INTO projects VALUES ('snowflake', 'pge', 4, 0, 'hub', 1, 'https://github.com/pgedge/snowflake/tags',
  'snowflake', 1, 'snowflake.png', 'Snowflake Sequences', 'https://github.com/pgedge/snowflake/', 'pg_snowflake, pgsnowflake');
INSERT INTO releases VALUES ('snowflake-pg14', 4, 'snowflake', 'Snowflake', '', 'prod', '', 1, 'POSTGRES', '', '');
INSERT INTO releases VALUES ('snowflake-pg15', 4, 'snowflake', 'Snowflake', '', 'prod', '', 1, 'POSTGRES', '', '');
INSERT INTO releases VALUES ('snowflake-pg16', 4, 'snowflake', 'Snowflake', '', 'prod', '', 1, 'POSTGRES', '', '');
INSERT INTO releases VALUES ('snowflake-pg17', 4, 'snowflake', 'Snowflake', '', 'prod', '', 1, 'POSTGRES', '', '');

INSERT INTO versions VALUES ('snowflake-pg14', '2.1-1', 'el8, el9, arm9',      1, '20240521', 'pg14', '', '');
INSERT INTO versions VALUES ('snowflake-pg15', '2.1-1', 'el8, el9, arm9',      1, '20240521', 'pg15', '', '');
INSERT INTO versions VALUES ('snowflake-pg16', '2.1-1', 'el8, el9, arm9, osx', 1, '20240521', 'pg16', '', '');
INSERT INTO versions VALUES ('snowflake-pg17', '2.1-1', 'el8, el9, arm9',      1, '20240521', 'pg17', '', '');

INSERT INTO versions VALUES ('snowflake-pg14', '2.0-1', 'el8, el9, arm9',      0, '20240405', 'pg14', '', '');
INSERT INTO versions VALUES ('snowflake-pg15', '2.0-1', 'el8, el9, arm9',      0, '20240405', 'pg15', '', '');
INSERT INTO versions VALUES ('snowflake-pg16', '2.0-1', 'el8, el9, arm9, osx', 0, '20240405', 'pg16', '', '');

-- ## SPOCK (parent project) ############
INSERT INTO projects VALUES ('spock', 'pge', 4, 0, 'hub', 1, 'https://github.com/pgedge/spock/tags',
  'spock', 1, 'spock.png', 'Logical Rep w/ Conflict Resolution', 'https://github.com/pgedge/spock/', 'pg_spock, pgsspock, vulcan');

-- ## SPOCK33 ###########################
INSERT INTO releases VALUES ('spock33-pg14', 4, 'spock', 'Spock', '', 'prod', '', 1, 'pgEdge Community', '', '');
INSERT INTO releases VALUES ('spock33-pg15', 4, 'spock', 'Spock', '', 'prod', '', 1, 'pgEdge Community', '', '');
INSERT INTO releases VALUES ('spock33-pg16', 4, 'spock', 'Spock', '', 'prod', '', 1, 'pgEdge Community', '', '');

INSERT INTO versions VALUES ('spock33-pg14', '3.3.4-1', 'el8, el9, arm9',      1, '20240522', 'pg14', '', '');
INSERT INTO versions VALUES ('spock33-pg15', '3.3.4-1', 'el8, el9, arm9',      1, '20240522', 'pg15', '', '');
INSERT INTO versions VALUES ('spock33-pg16', '3.3.4-1', 'el8, el9, arm9, osx', 1, '20240522', 'pg16', '', '');

INSERT INTO versions VALUES ('spock33-pg14', '3.3.3-1', 'el8, el9, arm9',      0, '20240509', 'pg14', '', '');
INSERT INTO versions VALUES ('spock33-pg15', '3.3.3-1', 'el8, el9, arm9',      0, '20240509', 'pg15', '', '');
INSERT INTO versions VALUES ('spock33-pg16', '3.3.3-1', 'el8, el9, arm9, osx', 0, '20240509', 'pg16', '', '');

-- ## SPOCK40 ###########################
INSERT INTO releases VALUES ('spock40-pg14', 4, 'spock', 'Spock', '', 'prod', '', 1, 'pgEdge Community', '', '');
INSERT INTO releases VALUES ('spock40-pg15', 4, 'spock', 'Spock', '', 'prod', '', 1, 'pgEdge Community', '', '');
INSERT INTO releases VALUES ('spock40-pg16', 4, 'spock', 'Spock', '', 'prod', '', 1, 'pgEdge Community', '', '');
INSERT INTO releases VALUES ('spock40-pg17', 4, 'spock', 'Spock', '', 'prod', '', 1, 'pgEdge Community', '', '');

INSERT INTO versions VALUES ('spock40-pg14', '4.0beta1-1', 'el8, el9, arm9', 1, '20240604', 'pg14', '', '');
INSERT INTO versions VALUES ('spock40-pg15', '4.0beta1-1', 'el8, el9, arm9', 1, '20240604', 'pg15', '', '');
INSERT INTO versions VALUES ('spock40-pg16', '4.0beta1-1', 'el8, el9, arm9', 1, '20240604', 'pg16', '', '');
INSERT INTO versions VALUES ('spock40-pg17', '4.0beta1-1', 'el8, el9, arm9', 1, '20240604', 'pg17', '', '');

-- ## LOLOR #############################
INSERT INTO projects VALUES ('lolor', 'pge', 4, 0, 'hub', 1, 'https://github.com/pgedge/lolor/tags',
  'spock', 1, 'spock.png', 'Logical Replication of Large Objects', 'https://github.com/pgedge/lolor/#spock', 'lola, lolah, kinks');
INSERT INTO releases VALUES ('lolor-pg14', 4, 'lolor', 'LgObjLOgicalRep', '', 'prod', '', 1, 'pgEdge Community', '', '');
INSERT INTO releases VALUES ('lolor-pg15', 4, 'lolor', 'LgObjLOgicalRep', '', 'prod', '', 1, 'pgEdge Community', '', '');
INSERT INTO releases VALUES ('lolor-pg16', 4, 'lolor', 'LgObjLOgicalRep', '', 'prod', '', 1, 'pgEdge Community', '', '');
INSERT INTO releases VALUES ('lolor-pg17', 4, 'lolor', 'LgObjLOgicalRep', '', 'prod', '', 1, 'pgEdge Community', '', '');

INSERT INTO versions VALUES ('lolor-pg14', '1.2-1', 'el9, arm9, el8',      1, '20240521', 'pg14', '', '');
INSERT INTO versions VALUES ('lolor-pg15', '1.2-1', 'el9, arm9, el8',      1, '20240521', 'pg15', '', '');
INSERT INTO versions VALUES ('lolor-pg16', '1.2-1', 'el9, arm9, el8, osx', 1, '20240521', 'pg16', '', '');
INSERT INTO versions VALUES ('lolor-pg17', '1.2-1', 'el9, arm9, el8',      1, '20240521', 'pg17', '', '');

-- ## POSTGIS ###########################
INSERT INTO projects VALUES ('postgis', 'ext', 4, 1, 'hub', 3, 'http://postgis.net/source',
  'postgis', 1, 'postgis.png', 'Spatial Extensions', 'http://postgis.net', 'spatial, geospatial, geo_spatial');
INSERT INTO releases VALUES ('postgis-pg15', 3, 'postgis', 'PostGIS', '', 'prod', '', 1, 'GPLv2', '', '');
INSERT INTO releases VALUES ('postgis-pg16', 3, 'postgis', 'PostGIS', '', 'prod', '', 1, 'GPLv2', '', '');
INSERT INTO versions VALUES ('postgis-pg15', '3.4.2-1', 'el9, arm9', 1, '20240307', 'pg15', '', 'https://git.osgeo.org/gitea/postgis/postgis/raw/tag/3.4.2/NEWS');
INSERT INTO versions VALUES ('postgis-pg16', '3.4.2-1', 'el9, arm9', 1, '20240307', 'pg16', '', 'https://git.osgeo.org/gitea/postgis/postgis/raw/tag/3.4.2/NEWS');

-- ## PGADMIN4 ##########################
INSERT INTO projects VALUES ('pgadmin4', 'app', 11, 443, '', 1, 'https://www.pgadmin.org/news/',
  'pgadmin4', 0, 'pgadmin.png', 'PostgreSQL Tools', 'https://pgadmin.org', 'pgadmin, admin');
INSERT INTO releases VALUES ('pgadmin4', 2, 'pgadmin4', 'pgAdmin 4', '', 'test', '', 1, 'POSTGRES', '', '');
INSERT INTO versions VALUES ('pgadmin4', '8.x', '', 1, '20240108', '', '', '');

-- ## PARTMAN ###########################
INSERT INTO projects VALUES ('partman', 'ext', 4, 0, 'hub', 4, 'https://github.com/pgpartman/pg_partman/tags',
  'partman', 1, 'partman.png', 'Partition Management', 'https://github.com/pgpartman/pg_partman#pg-partition-manager', 'pg_partman, partition_manager');
INSERT INTO releases VALUES ('partman-pg15', 6, 'partman', 'pgPartman',   '', 'prod', '', 1, 'POSTGRES', '', '');
INSERT INTO releases VALUES ('partman-pg16', 6, 'partman', 'pgPartman',   '', 'prod', '', 1, 'POSTGRES', '', '');
INSERT INTO versions VALUES ('partman-pg15', '5.0.1-1',  'arm9, el9', 1, '20240130', 'pg15', '', '');
INSERT INTO versions VALUES ('partman-pg16', '5.0.1-1',  'arm9, el9', 1, '20240130', 'pg16', '', '');

-- ## HYPOPG ############################
INSERT INTO projects VALUES ('hypopg', 'ext', 4, 0, 'hub', 8, 'https://github.com/HypoPG/hypopg/releases',
  'hypopg', 1, 'whatif.png', 'Hypothetical Indexes', 'https://hypopg.readthedocs.io/en/latest/', 'pg_hypo, pghypo');
INSERT INTO releases VALUES ('hypopg-pg15', 99, 'hypopg', 'HypoPG', '', 'prod','',  1, 'POSTGRES', '', '');
INSERT INTO releases VALUES ('hypopg-pg16', 99, 'hypopg', 'HypoPG', '', 'prod','',  1, 'POSTGRES', '', '');

INSERT INTO versions VALUES ('hypopg-pg15', '1.4.1-1',  'arm9, el9', 1, '20240509', 'pg15', '', '');
INSERT INTO versions VALUES ('hypopg-pg16', '1.4.1-1',  'arm9, el9', 1, '20230509', 'pg16', '', '');

-- ## BADGER ############################
INSERT INTO projects VALUES ('badger', 'app', 4, 0, 'hub', 6, 'https://github.com/darold/pgbadger/releases',
  'badger', 0, 'badger.png', 'Performance Reporting', 'https://pgbadger.darold.net', 'pg_badger');
INSERT INTO releases VALUES ('badger', 101, 'badger','pgBadger','', 'test', '', 1, 'POSTGRES', '', '');
INSERT INTO versions VALUES ('badger', '11.8', '', 0, '20220408', '', '', '');

-- ## CTLIBS ############################
INSERT INTO projects VALUES ('ctlibs', 'pge', 0, 0, 'hub', 3, 'https://github.com/pgedge/cli',
  'ctlibs',  0, 'ctlibs.png', 'ctlibs', 'https://github.com/pgedge/cli', '');
INSERT INTO releases VALUES ('ctlibs', 2, 'ctlibs',  'nodectl Libs', '', 'prod', '', 1, '', '', '');
INSERT INTO versions VALUES ('ctlibs', '1.3', '', 1, '20240604', '', '', '');
INSERT INTO versions VALUES ('ctlibs', '1.2', '', 0, '20240130', '', '', '');

-- ## PGCAT #############################
INSERT INTO projects VALUES ('pgcat', 'pge', 11, 5433, 'hub', 3, 'https://github.com/pgedge/pgcat/tags',
  'cat',  0, 'pgcat.png', 'Connection Pooler', 'https://github.com/pgedge/pgcat', 'pg_cat, cat');
INSERT INTO releases VALUES ('pgcat', 2, 'pgcat',  'pgCat', '', 'prod', '', 1, 'MIT', '', '');
INSERT INTO versions VALUES ('pgcat', '1.1.1', 'el8, el9, arm9', 1, '20240108', '', '', '');

-- ## BACKREST ##########################
INSERT INTO projects VALUES ('backrest', 'pge', 11, 0, 'hub', 3, 'http://pgbackrest.org',
  'backrest',  0, 'backrest.png', 'Backup & Restore', 'http://pgbackrest.org', 'pg_backrest, pgbackrest');
INSERT INTO releases VALUES ('backrest', 2, 'backrest',  'pgBackRest', '', 'prod', '', 1, 'MIT', '', '');
INSERT INTO versions VALUES ('backrest', '2.51-1', 'el8, el9, arm9', 1, '20240410', '', '', '');

-- ## FIREWALLD #########################
INSERT INTO projects VALUES ('firewalld', 'app', 11, 0, '', 4, 'https://firewalld.org',
  'firewalld', 0, 'firewalld.png', 'OS Firewall', 'https://github.com/firewalld/firewalld', '');
INSERT INTO releases VALUES ('firewalld', 1, 'firewalld', 'Firewalld', '', 'ent', '', 1, 'GPLv2', '', '');
INSERT INTO versions VALUES ('firewalld', '1.2', '', 1, '20231101', '', '', '');

<<<<<<< HEAD
INSERT INTO projects VALUES ('patroni', 'app', 11, 0, '', 4, 'https://github.com/pgedge/pgedge-patroni/release',
=======
-- ## PATRONI ###########################
INSERT INTO projects VALUES ('patroni', 'app', 11, 0, 'etcd', 4, 'https://github.com/pgedge/pgedge-patroni/release',
>>>>>>> 01eec0d2
  'patroni', 0, 'patroni.png', 'HA', 'https://github.com/pgedge/pgedge-patroni', 'pg_patroni, pgedge_patroni');
INSERT INTO releases VALUES ('patroni', 1, 'patroni', 'pgEdge Patroni', '', 'ent', '', 1, 'POSTGRES', '', '');
INSERT INTO versions VALUES ('patroni', '3.2.2.1-1', '', 1, '20240401', '', '', '');

-- ## ETCD ##############################
INSERT INTO projects VALUES ('etcd', 'app', 11, 2379, 'hub', 4, 'https://github.com/etcd-io/etcd/tags',
  'etcd', 0, 'etcd.png', 'HA', 'https://github.com/etcd-io/etcd', '');
INSERT INTO releases VALUES ('etcd', 1, 'etcd', 'Etcd', '', 'ent', '', 1, 'POSTGRES', '', '');
INSERT INTO versions VALUES ('etcd', '3.5.12-2', 'el8, el9, arm9', 1, '20240328', '', '', '');
<|MERGE_RESOLUTION|>--- conflicted
+++ resolved
@@ -424,12 +424,8 @@
 INSERT INTO releases VALUES ('firewalld', 1, 'firewalld', 'Firewalld', '', 'ent', '', 1, 'GPLv2', '', '');
 INSERT INTO versions VALUES ('firewalld', '1.2', '', 1, '20231101', '', '', '');
 
-<<<<<<< HEAD
+-- ## PATRONI ###########################
 INSERT INTO projects VALUES ('patroni', 'app', 11, 0, '', 4, 'https://github.com/pgedge/pgedge-patroni/release',
-=======
--- ## PATRONI ###########################
-INSERT INTO projects VALUES ('patroni', 'app', 11, 0, 'etcd', 4, 'https://github.com/pgedge/pgedge-patroni/release',
->>>>>>> 01eec0d2
   'patroni', 0, 'patroni.png', 'HA', 'https://github.com/pgedge/pgedge-patroni', 'pg_patroni, pgedge_patroni');
 INSERT INTO releases VALUES ('patroni', 1, 'patroni', 'pgEdge Patroni', '', 'ent', '', 1, 'POSTGRES', '', '');
 INSERT INTO versions VALUES ('patroni', '3.2.2.1-1', '', 1, '20240401', '', '', '');
