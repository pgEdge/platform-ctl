DROP VIEW  IF EXISTS v_versions;
DROP VIEW  IF EXISTS v_products;

DROP TABLE IF EXISTS products;

DROP TABLE IF EXISTS versions;
DROP TABLE IF EXISTS extensions;
DROP TABLE IF EXISTS releases;
DROP TABLE IF EXISTS projects;
DROP TABLE IF EXISTS categories;


CREATE TABLE categories (
  category    INTEGER  NOT NULL PRIMARY KEY,
  sort_order  SMALLINT NOT NULL,
  description TEXT     NOT NULL,
  short_desc  TEXT     NOT NULL
);
INSERT INTO categories VALUES (0,   0, 'Hidden', 'NotShown');
INSERT INTO categories VALUES (1,  10, 'Postgres', 'Postgres');
INSERT INTO categories VALUES (11, 30, 'Applications', 'Applications');
INSERT INTO categories VALUES (10, 15, 'Streaming Change Data Capture', 'CDC');
INSERT INTO categories VALUES (2,  12, 'Legacy RDBMS', 'Legacy');
INSERT INTO categories VALUES (6,  20, 'Oracle Migration & Compatibility', 'OracleMig');
INSERT INTO categories VALUES (4,  11, 'Extensions', 'Extensions');
INSERT INTO categories VALUES (5,  25, 'Data Integration', 'Integration');
INSERT INTO categories VALUES (3,  80, 'Database Developers', 'Developers');
INSERT INTO categories VALUES (9,  87, 'Management & Monitoring', 'Manage/Monitor');


CREATE TABLE projects (
  project   	 TEXT     NOT NULL PRIMARY KEY,
  grp_cat        TEXT     NOT NULL,
  category  	 INTEGER  NOT NULL,
  port      	 INTEGER  NOT NULL,
  depends   	 TEXT     NOT NULL,
  start_order    INTEGER  NOT NULL,
  sources_url    TEXT     NOT NULL,
  short_name     TEXT     NOT NULL,
  is_extension   SMALLINT NOT NULL,
  image_file     TEXT     NOT NULL,
  description    TEXT     NOT NULL,
  project_url    TEXT     NOT NULL,
  aliases        TEXT     NOT NULL,
  FOREIGN KEY (category) REFERENCES categories(category)
);


CREATE TABLE releases (
  component     TEXT     NOT NULL PRIMARY KEY,
  sort_order    SMALLINT NOT NULL,
  project       TEXT     NOT NULL,
  disp_name     TEXT     NOT NULL,
  doc_url       TEXT     NOT NULL,
  stage         TEXT     NOT NULL,
  description   TEXT     NOT NULL,
  is_open       SMALLINT NOT NULL DEFAULT 1,
  license       TEXT     NOT NULL,
  is_available  TEXT     NOT NULL,
  available_ver TEXT     NOT NULL,
  FOREIGN KEY (project) REFERENCES projects(project)
);


CREATE TABLE extensions (
  component      TEXT NOT NULL PRIMARY KEY,
  extension_name TEXT NOT NULL,
  is_preload     INTEGER NOT NULL,
  preload_name   TEXT NOT NULL,
  default_conf   TEXT NOT NULL
);
INSERT INTO extensions VALUES ('spock33', 'spock', 1, 'spock',
  'wal_level=logical | max_worker_processes=12 | max_replication_slots=16 |
   max_wal_senders=16 | hot_standby_feedback=on | wal_sender_timeout=5s |
   track_commit_timestamp=on | spock.conflict_resolution=last_update_wins | 
   spock.save_resolutions=on | spock.conflict_log_level=DEBUG');
INSERT INTO extensions VALUES ('spock40', 'spock', 1, 'spock',
  'wal_level=logical | max_worker_processes=12 | max_replication_slots=16 |
   max_wal_senders=16 | hot_standby_feedback=on | wal_sender_timeout=5s |
   track_commit_timestamp=on | spock.conflict_resolution=last_update_wins | 
   spock.save_resolutions=on | spock.conflict_log_level=DEBUG');
INSERT INTO extensions VALUES ('spock41', 'spock', 1, 'spock',
  'wal_level=logical | max_worker_processes=12 | max_replication_slots=16 |
   max_wal_senders=16 | hot_standby_feedback=on | wal_sender_timeout=5s |
   track_commit_timestamp=on | spock.conflict_resolution=last_update_wins | 
   spock.save_resolutions=on | spock.conflict_log_level=DEBUG');
INSERT INTO extensions VALUES ('lolor',     'lolor',     0, '',          '');
INSERT INTO extensions VALUES ('postgis',   'postgis',   1, 'postgis-3', '');
INSERT INTO extensions VALUES ('setuser',   'set_user',  1, 'set_user',  '');
INSERT INTO extensions VALUES ('orafce',    'orafce',    1, 'orafce',    '');
INSERT INTO extensions VALUES ('pgml',      'pgml',      1, 'pgml',      'pgml.venv=~/venv');
INSERT INTO extensions VALUES ('snowflake', 'snowflake', 1, 'snowflake', '');

INSERT INTO extensions VALUES ('vector',    'vector',       0, '',               '');
INSERT INTO extensions VALUES ('wal2json',  'wal2json',     1, 'wal2json',       '');
INSERT INTO extensions VALUES ('timescaledb','timescaledb', 1, 'timescaledb', 'timescaledb.telemetry_level=off'); 
INSERT INTO extensions VALUES ('permissions','pg_permissions', 0, '',               '');
INSERT INTO extensions VALUES ('citus',      'citus',       1, 'citus', 'citus.enable_statistics_collection=off');

INSERT INTO extensions VALUES ('audit',     'pgaudit',      1, 'pgaudit',        '');
INSERT INTO extensions VALUES ('partman',   'pg_partman',   1, 'pg_partman_bgw', '');
INSERT INTO extensions VALUES ('hintplan',  'pg_hint_plan', 1, 'pg_hint_plan',   '');
INSERT INTO extensions VALUES ('cron',      'pg_cron',      1, 'pg_cron',        '');
INSERT INTO extensions VALUES ('hypopg',    'hypopg',       1, 'hypopg',         '');
INSERT INTO extensions VALUES ('plv8',      'plv8',         0, '',               '');
INSERT INTO extensions VALUES ('pldebugger','pldbgapi',     1, 'plugin_debugger','');
INSERT INTO extensions VALUES ('plprofiler','plprofiler',   1, 'plprofiler',     '');
INSERT INTO extensions VALUES ('curl',      'pg_curl',      1, 'pg_curl',        '');


CREATE TABLE versions (
  component     TEXT    NOT NULL,
  version       TEXT    NOT NULL,
  platform      TEXT    NOT NULL,
  is_current    INTEGER NOT NULL,
  release_date  DATE    NOT NULL,
  parent        TEXT    NOT NULL,
  pre_reqs      TEXT    NOT NULL,
  release_notes TEXT    NOT NULL,
  PRIMARY KEY (component, version),
  FOREIGN KEY (component) REFERENCES releases(component)
);

CREATE VIEW v_versions AS
  SELECT p.image_file, r.component, r.project, r.stage, r.disp_name as rel_name,
         v.version, p.sources_url, p.project_url, v.platform, 
         v.is_current, v.release_date as rel_date, p.description as proj_desc, 
         r.description as rel_desc, v.pre_reqs, r.license, p.depends, 
         r.is_available, v.release_notes as rel_notes
    FROM projects p, releases r, versions v
   WHERE p.project = r.project
     AND r.component = v.component;

CREATE TABLE products (
  product        TEXT     NOT NULL,
  seqnce         SMALLINT NOT NULL,
  project        TEXT     NOT NULL,
  PRIMARY KEY (product, seqnce)
);
INSERT INTO products VALUES ('ha', 1, 'etcd');
INSERT INTO products VALUES ('ha', 2, 'patroni');
INSERT INTO products VALUES ('ha', 3, 'backrest');
INSERT INTO products VALUES ('ai', 1, 'pgml');
INSERT INTO products VALUES ('ai', 2, 'vector');
INSERT INTO products VALUES ('ai', 3, 'aifdw');

CREATE VIEW v_products AS
SELECT p.product, p.seqnce, p.project, r.component, v.version,
       v.platform, v.parent as pg_ver
  FROM products p, releases r, versions v
 WHERE p.project = r.project AND r.component = v.component
   AND v.is_current = 1
ORDER BY 1, 2;


-- ## HUB ################################
INSERT INTO projects VALUES ('hub', 'app', 0, 0, 'hub', 0, 'https://github.com/pgedge/cli','',0,'','','','');
INSERT INTO releases VALUES ('hub', 1, 'hub',  '', '', 'hidden', '', 1, '', '', '');

<<<<<<< HEAD
INSERT INTO versions VALUES ('hub', '24.10.0',   '',  1, '20241001', '', '', '');
INSERT INTO versions VALUES ('hub', '24.9.6',    '',  0, '20240919', '', '', '');
=======
INSERT INTO versions VALUES ('hub', '24.9.6',    '',  1, '20240929', '', '', '');
INSERT INTO versions VALUES ('hub', '24.9.5',    '',  0, '20240918', '', '', '');
INSERT INTO versions VALUES ('hub', '24.9.1',    '',  0, '20240909', '', '', '');
>>>>>>> 6df9396d
INSERT INTO versions VALUES ('hub', '24.7.7',    '',  0, '20240820', '', '', '');
INSERT INTO versions VALUES ('hub', '24.7.6',    '',  0, '20240731', '', '', '');
INSERT INTO versions VALUES ('hub', '24.7.4',    '',  0, '20240710', '', '', '');

-- ## PG #################################
INSERT INTO projects VALUES ('pg', 'pge', 1, 5432, '', 1, 'https://github.com/postgres/postgres/tags',
 'postgres', 0, 'postgresql.png', 'Best RDBMS', 'https://postgresql.org', '');

INSERT INTO releases VALUES ('pg12', 3, 'pg', 'PostgreSQL', '', 'test',
  '<font size=-1>New in <a href=https://www.postgresql.org/docs/12/release-12.html>2019</a></font>', 1, 'POSTGRES', '', '');
INSERT INTO versions VALUES ('pg12', '12.19-3', 'amd', 0, '20240710', '', '', '');
INSERT INTO versions VALUES ('pg12', '12.19-1', 'amd', 0, '20240509', '', '', '');

INSERT INTO releases VALUES ('pg13', 2, 'pg', '', '', 'test',
  '<font size=-1>New in <a href=https://www.postgresql.org/docs/13/release-13.html>2020</a></font>', 1, 'POSTGRES', '', '');
INSERT INTO versions VALUES ('pg13', '13.15-3', 'amd', 0, '20240710','', '', '');
INSERT INTO versions VALUES ('pg13', '13.15-1', 'amd', 0, '20240509','', '', '');

INSERT INTO releases VALUES ('pg14', 1, 'pg', '', '', 'prod', 
  '<font size=-1>New in <a href=https://www.postgresql.org/docs/14/release-14.html>2021</a></font>', 1, 'POSTGRES', '', '');
INSERT INTO versions VALUES ('pg14', '14.13-2', 'amd, arm', 1, '20240912', '','','');
INSERT INTO versions VALUES ('pg14', '14.13-1', 'amd, arm', 0, '20240808', '','','');
INSERT INTO versions VALUES ('pg14', '14.12-3', 'amd, arm', 0, '20240710', '','','');

INSERT INTO releases VALUES ('pg15', 2, 'pg', '', '', 'prod', 
  '<font size=-1>New in <a href=https://www.postgresql.org/docs/15/release-15.html>2022</a></font>', 1, 'POSTGRES', '', '');
INSERT INTO versions VALUES ('pg15', '15.8-2',  'amd, arm', 1, '20240912','', '', '');
INSERT INTO versions VALUES ('pg15', '15.8-1',  'amd, arm', 0, '20240808','', '', '');
INSERT INTO versions VALUES ('pg15', '15.7-3',  'amd, arm', 0, '20240710','', '', '');

INSERT INTO releases VALUES ('pg16', 2, 'pg', '', '', 'prod', 
  '<font size=-1>New in <a href=https://www.postgresql.org/docs/16/release-16.html>2023!</a></font>', 1, 'POSTGRES', '', '');
INSERT INTO versions VALUES ('pg16', '16.4-2',  'amd, arm', 1, '20240912','', '', '');
INSERT INTO versions VALUES ('pg16', '16.4-1',  'amd, arm', 0, '20240808','', '', '');
INSERT INTO versions VALUES ('pg16', '16.3-3',  'amd, arm', 0, '20240710','', '', '');

INSERT INTO releases VALUES ('pg17', 2, 'pg', '', '', 'test', 
  '<font size=-1>New in <a href=https://www.postgresql.org/docs/17/release-17.html>2024!</a></font>', 1, 'POSTGRES', '', '');
INSERT INTO versions VALUES ('pg17', '17rc1-2',    'amd, arm', 1, '20240912','', '', '');

-- ## PGML ###############################
INSERT INTO projects VALUES ('pgml', 'ext', 4, 0, '', 0, 'https://github.com/postgresml/postgresml',
  'pgml', 1, 'pgml.png', 'GPU Driven AI', 'https://github.com/postgresml/postgresml', '');
INSERT INTO releases VALUES ('pgml-pg16', 2, 'pgml', 'pgML', '', 'test', '', 1, 'MIT', '', '');
INSERT INTO versions VALUES ('pgml-pg16', '2.9.3-1',   'amd', 1, '20240905', 'pg16', 'PGML', '');

-- ## ORAFCE #############################
INSERT INTO projects VALUES ('orafce', 'ext', 4, 0, '', 0, 'https://github.com/orafce/orafce/releases',
  'orafce', 1, 'larry.png', 'Ora Built-in Packages', 'https://github.com/orafce/orafce#orafce---oracles-compatibility-functions-and-packages', 'orafice, oraface');
INSERT INTO releases VALUES ('orafce-pg15', 2, 'orafce', 'OraFCE', '', 'prod', '', 1, 'POSTGRES', '', '');
INSERT INTO releases VALUES ('orafce-pg16', 2, 'orafce', 'OraFCE', '', 'prod', '', 1, 'POSTGRES', '', '');

INSERT INTO versions VALUES ('orafce-pg15', '4.10.3-1',   'amd, arm', 1, '20240729', 'pg15', '', '');
INSERT INTO versions VALUES ('orafce-pg16', '4.10.3-1',   'amd, arm', 1, '20240729', 'pg16', '', '');

INSERT INTO versions VALUES ('orafce-pg15', '4.10.0-1',   'amd, arm', 0, '20240516', 'pg15', '', '');
INSERT INTO versions VALUES ('orafce-pg16', '4.10.0-1',   'amd, arm', 0, '20240516', 'pg16', '', '');

-- ## PLV8 ###############################
INSERT INTO projects VALUES ('plv8', 'dev', 4, 0, '', 0, 'https://github.com/plv8/plv8/tags',
  'plv8',   1, 'v8.png', 'Javascript Stored Procedures', 'https://github.com/plv8/plv8', 'pl_v8');
INSERT INTO releases VALUES ('plv8-pg15', 4, 'plv8', 'PL/V8', '', 'prod', '', 1, 'POSTGRES', '', '');
INSERT INTO releases VALUES ('plv8-pg16', 4, 'plv8', 'PL/V8', '', 'prod', '', 1, 'POSTGRES', '', '');

INSERT INTO versions VALUES ('plv8-pg15', '3.2.2-1', 'amd, arm', 1, '20240523', 'pg15', '', '');
INSERT INTO versions VALUES ('plv8-pg16', '3.2.2-1', 'amd, arm', 1, '20240214', 'pg16', '', '');

-- ## PLJAVA #############################
INSERT INTO projects VALUES ('pljava', 'dev', 4, 0, '', 0, 'https://github.com/tada/pljava/releases', 
  'pljava', 1, 'pljava.png', 'Java Stored Procedures', 'https://github.com/tada/pljava', 'pl_java');
INSERT INTO releases VALUES ('pljava-pg15', 7, 'pljava', 'PL/Java', '', 'test', '', 1, 'POSTGRES', '', '');
INSERT INTO releases VALUES ('pljava-pg16', 7, 'pljava', 'PL/Java', '', 'test', '', 1, 'POSTGRES', '', '');
INSERT INTO versions VALUES ('pljava-pg15', '1.6.4-1',  'amd, arm',  0, '20230608', 'pg15', '', '');
INSERT INTO versions VALUES ('pljava-pg16', '1.6.4-1',  'amd, arm',  0, '20230608', 'pg16', '', '');

-- ## PLDEBUGGER #########################
INSERT INTO projects VALUES ('pldebugger', 'dev', 4, 0, '', 0, 'https://github.com/EnterpriseDB/pldebugger/tags',
  'pldebugger', 1, 'debugger.png', 'Stored Procedure Debugger', 'https://github.com/EnterpriseDB/pldebugger', 'pl_debugger, dbgapi');
INSERT INTO releases VALUES ('pldebugger-pg15', 2, 'pldebugger', 'PL/Debugger', '', 'prod', '', 1, 'POSTGRES', '', '');
INSERT INTO releases VALUES ('pldebugger-pg16', 2, 'pldebugger', 'PL/Debugger', '', 'prod', '', 1, 'POSTGRES', '', '');
INSERT INTO releases VALUES ('pldebugger-pg17', 2, 'pldebugger', 'PL/Debugger', '', 'prod', '', 1, 'POSTGRES', '', '');

INSERT INTO versions VALUES ('pldebugger-pg17', '1.8-1',  'amd, arm',  1, '20240905', 'pg17', '', '');
INSERT INTO versions VALUES ('pldebugger-pg16', '1.8-1',  'amd, arm',  1, '20240905', 'pg16', '', '');
INSERT INTO versions VALUES ('pldebugger-pg15', '1.8-1',  'amd, arm',  1, '20240905', 'pg15', '', '');

INSERT INTO versions VALUES ('pldebugger-pg16', '1.6-1',  'amd, arm',  0, '20231112', 'pg16', '', '');
INSERT INTO versions VALUES ('pldebugger-pg15', '1.6-1',  'amd, arm',  0, '20231112', 'pg15', '', '');

-- ## PLPROFILER #########################
INSERT INTO projects VALUES ('plprofiler', 'dev', 4, 0, '', 7, 'https://github.com/bigsql/plprofiler/tags',
  'plprofiler', 1, 'plprofiler.png', 'Stored Procedure Profiler', 'https://github.com/bigsql/plprofiler#plprofiler', 'pl_profiler');
INSERT INTO releases VALUES ('plprofiler-pg15', 0, 'plprofiler',    'PL/Profiler',  '', 'prod', '', 1, 'POSTGRES', '', '');
INSERT INTO releases VALUES ('plprofiler-pg16', 0, 'plprofiler',    'PL/Profiler',  '', 'prod', '', 1, 'POSTGRES', '', '');
INSERT INTO releases VALUES ('plprofiler-pg17', 0, 'plprofiler',    'PL/Profiler',  '', 'prod', '', 1, 'POSTGRES', '', '');

INSERT INTO versions VALUES ('plprofiler-pg17', '4.2.5-1', 'amd, arm', 1, '20240820', 'pg17', '', '');
INSERT INTO versions VALUES ('plprofiler-pg16', '4.2.5-1', 'amd, arm', 1, '20240820', 'pg16', '', '');
INSERT INTO versions VALUES ('plprofiler-pg15', '4.2.5-1', 'amd, arm', 1, '20240820', 'pg15', '', '');

INSERT INTO versions VALUES ('plprofiler-pg16', '4.2.4-1', 'amd, arm', 0, '20230914', 'pg16', '', '');
INSERT INTO versions VALUES ('plprofiler-pg15', '4.2.4-1', 'amd, arm', 0, '20230914', 'pg15', '', '');

-- ## PREST ##############################
INSERT INTO projects VALUES ('prest', 'pge', 11, 3000, '', 0, 'https://github.com/prest/prest/release',
  'prest', 0, 'prest.png', 'a RESTful API', 'https://prest.org', 'p_rest');
INSERT INTO releases VALUES ('prest', 9, 'prest', 'pREST', '', 'test', '', 1, 'MIT', '', '');
INSERT INTO versions VALUES ('prest', '1.4.2', 'amd, arm', 0, '20240221', '', '', '');

-- ## POSTGREST ##########################
INSERT INTO projects VALUES ('postgrest', 'pge', 11, 3000, '', 0, 'https://github.com/postgrest/postgrest/tags',
  'postgrest', 0, 'postgrest.png', 'a RESTful API', 'https://postgrest.org', 'post_grest');
INSERT INTO releases VALUES ('postgrest', 9, 'postgrest', 'PostgREST', '', 'test', '', 1, 'MIT', '', '');
INSERT INTO versions VALUES ('postgrest', '12.0.2-1', 'amd, arm', 0, '20240212', '', 'EL9', 'https://postgrest.org');

-- ## PROMPGEXP ##########################
INSERT INTO projects VALUES ('prompgexp', 'pge', 11, 9187, 'golang', 0, 'https://github.com/prometheus-community/postgres_exporter/releases',
  'prompgexp', 0, 'prometheus.png', 'Prometheus PG Exporter', 'https://github.com/prometheus-community/postgres_exporter', 'postgres_exporter, prometheus, exporter');
INSERT INTO releases VALUES ('prompgexp', 9, 'prompgexp', 'Prometheus Postgres Exporter', '', 'test', '', 1, 'Apache', '', '');
INSERT INTO versions VALUES ('prompgexp', '0.15.0', 'amd, arm', 1, '20240521', '', '', 'https://github.com/prometheus-community/postgres_exporter');

-- ## AUDIT ##############################
INSERT INTO projects VALUES ('audit', 'ext', 4, 0, '', 0, 'https://github.com/pgaudit/pgaudit/releases',
  'audit', 1, 'audit.png', 'Audit Logging', 'https://github.com/pgaudit/pgaudit', 'pg_audit, pgaudit');
INSERT INTO releases VALUES ('audit-pg17', 10, 'audit', 'pgAudit', '', 'prod', '', 1, 'POSTGRES', '', '');
INSERT INTO releases VALUES ('audit-pg16', 10, 'audit', 'pgAudit', '', 'prod', '', 1, 'POSTGRES', '', '');
INSERT INTO releases VALUES ('audit-pg15', 10, 'audit', 'pgAudit', '', 'prod', '', 1, 'POSTGRES', '', '');

INSERT INTO versions VALUES ('audit-pg17', '17.0-1',  'amd, arm', 1, '20240912', 'pg17', '', 'https://github.com/pgaudit/pgaudit/releases/tag/17.0');
INSERT INTO versions VALUES ('audit-pg16', '16.0-1',  'amd, arm', 1, '20230914', 'pg16', '', 'https://github.com/pgaudit/pgaudit/releases/tag/16.0');
INSERT INTO versions VALUES ('audit-pg15', '1.7.0-1', 'amd, arm', 1, '20230914', 'pg15', '', 'https://github.com/pgaudit/pgaudit/releases/tag/1.7.0');

-- ## WAL2JSON ###########################
INSERT INTO projects VALUES ('wal2json', 'ext', 4, 0, '', 0, 'https://github.com/eulerto/wal2json/tags',
  'wal2json', 1, 'wal2json.png', 'WAL to JSON for CDC', 'https://github.com/eulerto/wal2json', 'wal2_json, wal_2_json');
INSERT INTO releases VALUES ('wal2json-pg15', 10, 'wal2json', 'wal2json', '', 'test', '', 1, 'POSTGRES', '', '');
INSERT INTO releases VALUES ('wal2json-pg16', 10, 'wal2json', 'wal2json', '', 'test', '', 1, 'POSTGRES', '', '');
INSERT INTO versions VALUES ('wal2json-pg15', '2.6.0-1', 'amd, arm', 1, '20240509', 'pg15', '', 'https://github.com/eulerto/wal2json/tags');
INSERT INTO versions VALUES ('wal2json-pg16', '2.6.0-1', 'amd, arm', 1, '20240509', 'pg16', '', 'https://github.com/eulerto/wal2json/tags');

-- ## HINTPLAN ###########################
INSERT INTO projects VALUES ('hintplan', 'ext', 4, 0, '', 0, 'https://github.com/ossc-db/pg_hint_plan/tags',
  'hintplan', 1, 'hintplan.png', 'Execution Plan Hints', 'https://github.com/ossc-db/pg_hint_plan', 'pg_hintplan, pg_hint_plan');
INSERT INTO releases VALUES ('hintplan-pg17', 10, 'hintplan', 'pgHintPlan', '', 'prod', '', 1, 'POSTGRES', '', '');
INSERT INTO releases VALUES ('hintplan-pg16', 10, 'hintplan', 'pgHintPlan', '', 'prod', '', 1, 'POSTGRES', '', '');
INSERT INTO releases VALUES ('hintplan-pg15', 10, 'hintplan', 'pgHintPlan', '', 'prod', '', 1, 'POSTGRES', '', '');

INSERT INTO versions VALUES ('hintplan-pg17', '1.7.0-1', 'amd, arm', 1, '20240910', 'pg17', '', '');
INSERT INTO versions VALUES ('hintplan-pg16', '1.6.1-1', 'amd, arm', 1, '20240910', 'pg16', '', '');
INSERT INTO versions VALUES ('hintplan-pg15', '1.5.2-1', 'amd, arm', 1, '20240910', 'pg15', '', '');

INSERT INTO versions VALUES ('hintplan-pg16', '1.6.0-1', 'amd, arm', 0, '20230927', 'pg16', '', '');
INSERT INTO versions VALUES ('hintplan-pg15', '1.5.1-1', 'amd, arm', 0, '20230927', 'pg15', '', '');

-- ## TIMESCALEDB #######################
INSERT INTO projects VALUES ('timescaledb', 'ext', 4, 0, '',0, 'https://github.com/timescale/timescaledb/releases',
  'timescaledb', 1, 'timescaledb.png', 'Timeseries Extension', 'https://github.com/timescaledb/timescaledb', 'timescale_db, time_scale_db');
INSERT INTO releases VALUES ('timescaledb-pg15', 10, 'timescaledb', 'TimescaleDB', '', 'test', '', 1, 'POSTGRES', '', '');
INSERT INTO releases VALUES ('timescaledb-pg16', 10, 'timescaledb', 'TimescaleDB', '', 'test', '', 1, 'POSTGRES', '', '');

INSERT INTO versions VALUES ('timescaledb-pg15', '2.16.1-1', 'amd, arm', 1, '20240820', 'pg15', '', '');
INSERT INTO versions VALUES ('timescaledb-pg16', '2.16.1-1', 'amd, arm', 1, '20240820', 'pg16', '', '');

INSERT INTO versions VALUES ('timescaledb-pg15', '2.15.3-1', 'amd, arm', 0, '20240729', 'pg15', '', '');
INSERT INTO versions VALUES ('timescaledb-pg16', '2.15.3-1', 'amd, arm', 0, '20240729', 'pg16', '', '');

-- ## CURL ##############################
INSERT INTO projects VALUES ('curl', 'ext', 4, 0, '',0, 'https://github.com/pg_curl/pg_curl/releases',
  'curl', 1, 'curl.png', 'Invoke JSON Services', 'https://github.com/pg_curl/pg_curl', 'pg_curl');
INSERT INTO releases VALUES ('curl-pg15', 10, 'curl', 'pgCron', '', 'test', '', 1, 'POSTGRES', '', '');
INSERT INTO releases VALUES ('curl-pg16', 10, 'curl', 'pgCron', '', 'test', '', 1, 'POSTGRES', '', '');
INSERT INTO versions VALUES ('curl-pg15', '2.2.2-1',  'amd, arm', 0, '20240130', 'pg15', '', '');
INSERT INTO versions VALUES ('curl-pg16', '2.2.2-1',  'amd, arm', 0, '20240130', 'pg16', '', '');

-- ## CITUS #############################
INSERT INTO projects VALUES ('citus', 'pge', 4, 0, '',0, 'https://github.com/citusdata/citus/releases',
  'citus', 1, 'citus.png', 'Sharded Postgres', 'https://github.com/citusdata/citus', 'citusdata, citus_data');
INSERT INTO releases VALUES ('citus-pg15', 10, 'citus', 'Citus', '', 'test', '', 1, 'AGPLv3', '', '');
INSERT INTO releases VALUES ('citus-pg16', 10, 'citus', 'Citus', '', 'test', '', 1, 'AGPLv3', '', '');

INSERT INTO versions VALUES ('citus-pg15', '12.1.5-1', 'amd, arm', 1, '20240729', 'pg15', '', '');
INSERT INTO versions VALUES ('citus-pg16', '12.1.5-1', 'amd, arm', 1, '20240729', 'pg16', '', '');

INSERT INTO versions VALUES ('citus-pg15', '12.1.4-1', 'amd, arm', 0, '20240612', 'pg15', '', '');
INSERT INTO versions VALUES ('citus-pg16', '12.1.4-1', 'amd, arm', 0, '20240612', 'pg16', '', '');

-- ## CRON ##############################
INSERT INTO projects VALUES ('cron', 'ext', 4, 0, '',0, 'https://github.com/citusdata/pg_cron/releases',
  'cron', 1, 'cron.png', 'Background Job Scheduler', 'https://github.com/citusdata/pg_cron', 'pg_cron, pgcron');
INSERT INTO releases VALUES ('cron-pg17', 10, 'cron', 'pgCron', '', 'prod', '', 1, 'POSTGRES', '', '');
INSERT INTO releases VALUES ('cron-pg16', 10, 'cron', 'pgCron', '', 'prod', '', 1, 'POSTGRES', '', '');
INSERT INTO releases VALUES ('cron-pg15', 10, 'cron', 'pgCron', '', 'prod', '', 1, 'POSTGRES', '', '');

INSERT INTO versions VALUES ('cron-pg17', '1.6.4-1', 'amd, arm', 1, '20240910', 'pg17', '', '');
INSERT INTO versions VALUES ('cron-pg16', '1.6.4-1', 'amd, arm', 1, '20240815', 'pg16', '', '');
INSERT INTO versions VALUES ('cron-pg15', '1.6.4-1', 'amd, arm', 1, '20240815', 'pg15', '', '');

INSERT INTO versions VALUES ('cron-pg16', '1.6.3-1', 'amd, arm', 0, '20230729', 'pg16', '', '');
INSERT INTO versions VALUES ('cron-pg15', '1.6.3-1', 'amd, arm', 0, '20230729', 'pg15', '', '');

-- ## VECTOR ############################
INSERT INTO projects VALUES ('vector', 'pge', 4, 0, '', 1, 'https://github.com/pgedge/vector/tags',
  'vector', 1, 'vector.png', 'Vector & Embeddings', 'https://github.com/pgedge/vector/#vector', 'pg_vector, pgvector');
INSERT INTO releases VALUES ('vector-pg15', 4, 'vector', 'pgVector', '', 'prod', '', 1, 'pgEdge Community', '', '');
INSERT INTO releases VALUES ('vector-pg16', 4, 'vector', 'pgVector', '', 'prod', '', 1, 'pgEdge Community', '', '');

INSERT INTO versions VALUES ('vector-pg15', '0.7.4-1', 'amd, arm', 1, '20240820', 'pg15', '', '');
INSERT INTO versions VALUES ('vector-pg16', '0.7.4-1', 'amd, arm', 1, '20240820', 'pg16', '', '');

INSERT INTO versions VALUES ('vector-pg15', '0.7.1-1', 'amd, arm', 0, '20240612', 'pg15', '', '');
INSERT INTO versions VALUES ('vector-pg16', '0.7.1-1', 'amd, arm', 0, '20240612', 'pg16', '', '');

-- ## SNOWFLAKE #########################
INSERT INTO projects VALUES ('snowflake', 'pge', 4, 0, '', 1, 'https://github.com/pgedge/snowflake/tags',
  'snowflake', 1, 'snowflake.png', 'Snowflake Sequences', 'https://github.com/pgedge/snowflake/', 'pg_snowflake, pgsnowflake');
INSERT INTO releases VALUES ('snowflake-pg14', 4, 'snowflake', 'Snowflake', '', 'prod', '', 1, 'POSTGRES', '', '');
INSERT INTO releases VALUES ('snowflake-pg15', 4, 'snowflake', 'Snowflake', '', 'prod', '', 1, 'POSTGRES', '', '');
INSERT INTO releases VALUES ('snowflake-pg16', 4, 'snowflake', 'Snowflake', '', 'prod', '', 1, 'POSTGRES', '', '');
INSERT INTO releases VALUES ('snowflake-pg17', 4, 'snowflake', 'Snowflake', '', 'prod', '', 1, 'POSTGRES', '', '');

INSERT INTO versions VALUES ('snowflake-pg14', '2.2-1', 'amd, arm', 1, '20240626', 'pg14', '', '');
INSERT INTO versions VALUES ('snowflake-pg15', '2.2-1', 'amd, arm', 1, '20240626', 'pg15', '', '');
INSERT INTO versions VALUES ('snowflake-pg16', '2.2-1', 'amd, arm', 1, '20240626', 'pg16', '', '');
INSERT INTO versions VALUES ('snowflake-pg17', '2.2-1', 'amd, arm', 1, '20240626', 'pg17', '', '');


-- ## SPOCK (parent project) ############
INSERT INTO projects VALUES ('spock', 'pge', 4, 0, '', 1, 'https://github.com/pgedge/spock/tags',
  'spock', 1, 'spock.png', 'Logical Rep w/ Conflict Resolution', 'https://github.com/pgedge/spock/', 'pg_spock, pgsspock, vulcan');

-- ## SPOCK33 ###########################
INSERT INTO releases VALUES ('spock33-pg14', 4, 'spock', 'Spock', '', 'prod', '', 1, 'pgEdge Community', '', '');
INSERT INTO releases VALUES ('spock33-pg15', 4, 'spock', 'Spock', '', 'prod', '', 1, 'pgEdge Community', '', '');
INSERT INTO releases VALUES ('spock33-pg16', 4, 'spock', 'Spock', '', 'prod', '', 1, 'pgEdge Community', '', '');

INSERT INTO versions VALUES ('spock33-pg14', '3.3.6-1', 'amd, arm', 1, '20240820', 'pg14', '', '');
INSERT INTO versions VALUES ('spock33-pg15', '3.3.6-1', 'amd, arm', 1, '20240820', 'pg15', '', '');
INSERT INTO versions VALUES ('spock33-pg16', '3.3.6-1', 'amd, arm', 1, '20240820', 'pg16', '', '');

INSERT INTO versions VALUES ('spock33-pg14', '3.3.5-1', 'amd, arm', 0, '20240607', 'pg14', '', '');
INSERT INTO versions VALUES ('spock33-pg15', '3.3.5-1', 'amd, arm', 0, '20240607', 'pg15', '', '');
INSERT INTO versions VALUES ('spock33-pg16', '3.3.5-1', 'amd, arm', 0, '20240607', 'pg16', '', '');

-- ## SPOCK40 ###########################
INSERT INTO releases VALUES ('spock40-pg14', 4, 'spock', 'Spock', '', 'prod', '', 1, 'pgEdge Community', '', '');
INSERT INTO releases VALUES ('spock40-pg15', 4, 'spock', 'Spock', '', 'prod', '', 1, 'pgEdge Community', '', '');
INSERT INTO releases VALUES ('spock40-pg16', 4, 'spock', 'Spock', '', 'prod', '', 1, 'pgEdge Community', '', '');
INSERT INTO releases VALUES ('spock40-pg17', 4, 'spock', 'Spock', '', 'prod', '', 1, 'pgEdge Community', '', '');

INSERT INTO versions VALUES ('spock40-pg14', '4.0.4-1', 'amd, arm', 1, '20240919', 'pg14', '', '');
INSERT INTO versions VALUES ('spock40-pg15', '4.0.4-1', 'amd, arm', 1, '20240919', 'pg15', '', '');
INSERT INTO versions VALUES ('spock40-pg16', '4.0.4-1', 'amd, arm', 1, '20240919', 'pg16', '', '');
INSERT INTO versions VALUES ('spock40-pg17', '4.0.4-1', 'amd, arm', 1, '20240919', 'pg17', '', '');

INSERT INTO versions VALUES ('spock40-pg14', '4.0.1-1', 'amd, arm', 0, '20240801', 'pg14', '', '');
INSERT INTO versions VALUES ('spock40-pg15', '4.0.1-1', 'amd, arm', 0, '20240801', 'pg15', '', '');
INSERT INTO versions VALUES ('spock40-pg16', '4.0.1-1', 'amd, arm', 0, '20240801', 'pg16', '', '');
INSERT INTO versions VALUES ('spock40-pg17', '4.0.1-1', 'amd, arm', 0, '20240801', 'pg17', '', '');

-- ## SPOCK41 ###########################
INSERT INTO releases VALUES ('spock41-pg17', 4, 'spock', 'Spock', '', 'test', '', 1, 'pgEdge Community', '', '');
INSERT INTO versions VALUES ('spock41-pg17', '4.1.0.1-1', 'amd, arm', 0, '20240917', 'pg17', '', '');

-- ## LOLOR #############################
INSERT INTO projects VALUES ('lolor', 'pge', 4, 0, '', 1, 'https://github.com/pgedge/lolor/tags',
  'spock', 1, 'spock.png', 'Logical Replication of Large Objects', 'https://github.com/pgedge/lolor/#spock', 'lola, lolah, kinks');
INSERT INTO releases VALUES ('lolor-pg14', 4, 'lolor', 'LgObjLOgicalRep', '', 'prod', '', 1, 'pgEdge Community', '', '');
INSERT INTO releases VALUES ('lolor-pg15', 4, 'lolor', 'LgObjLOgicalRep', '', 'prod', '', 1, 'pgEdge Community', '', '');
INSERT INTO releases VALUES ('lolor-pg16', 4, 'lolor', 'LgObjLOgicalRep', '', 'prod', '', 1, 'pgEdge Community', '', '');
INSERT INTO releases VALUES ('lolor-pg17', 4, 'lolor', 'LgObjLOgicalRep', '', 'prod', '', 1, 'pgEdge Community', '', '');

INSERT INTO versions VALUES ('lolor-pg14', '1.2-1', 'amd, arm', 1, '20240521', 'pg14', '', '');
INSERT INTO versions VALUES ('lolor-pg15', '1.2-1', 'amd, arm', 1, '20240521', 'pg15', '', '');
INSERT INTO versions VALUES ('lolor-pg16', '1.2-1', 'amd, arm', 1, '20240521', 'pg16', '', '');
INSERT INTO versions VALUES ('lolor-pg17', '1.2-1', 'amd, arm', 1, '20240521', 'pg17', '', '');

-- ## PERMISSIONS #######################
INSERT INTO projects VALUES ('permissions', 'ext', 4, 1, '', 3, 'https://github.com/cybertec-postgresql/permissions',
  'permissions', 1, 'permissions.png', 'Improved permissions views', 'https://github.com/cybertec-postgresql/permissions', 'set_user');
INSERT INTO releases VALUES ('permissions-pg15', 3, 'permissions', 'Permissions', '', 'prod', '', 1, 'POSTGRES', '', '');
INSERT INTO releases VALUES ('permissions-pg16', 3, 'permissions', 'Permissions', '', 'prod', '', 1, 'POSTGRES', '', '');

INSERT INTO versions VALUES ('permissions-pg15', '1.3-1', 'amd, arm', 1, '20240729', 'pg15', '', '');
INSERT INTO versions VALUES ('permissions-pg16', '1.3-1', 'amd, arm', 1, '20240729', 'pg16', '', '');

INSERT INTO versions VALUES ('permissions-pg15', '1.2-1', 'amd, arm', 0, '20240612', 'pg15', '', '');
INSERT INTO versions VALUES ('permissions-pg16', '1.2-1', 'amd, arm', 0, '20240612', 'pg16', '', '');

-- ## SETUSER ###########################
INSERT INTO projects VALUES ('setuser', 'ext', 4, 1, '', 3, 'https://github.com/pgaudit/set_user',
  'setuser', 1, 'setuser.png', 'Superuser privilege logging', 'https://github.com/pgaudit/set_user', 'set_user');
INSERT INTO releases VALUES ('setuser-pg17', 3, 'setuser', 'SetUser', '', 'prod', '', 1, 'POSTGRES', '', '');
INSERT INTO releases VALUES ('setuser-pg16', 3, 'setuser', 'SetUser', '', 'prod', '', 1, 'POSTGRES', '', '');
INSERT INTO releases VALUES ('setuser-pg15', 3, 'setuser', 'SetUser', '', 'prod', '', 1, 'POSTGRES', '', '');

INSERT INTO versions VALUES ('setuser-pg17', '4.1.0-1', 'amd, arm', 1, '20240912', 'pg17', '', '');
INSERT INTO versions VALUES ('setuser-pg16', '4.1.0-1', 'amd, arm', 1, '20240912', 'pg16', '', '');
INSERT INTO versions VALUES ('setuser-pg15', '4.1.0-1', 'amd, arm', 1, '20240912', 'pg15', '', '');

INSERT INTO versions VALUES ('setuser-pg16', '4.0.1-1', 'amd, arm', 0, '20240612', 'pg16', '', '');
INSERT INTO versions VALUES ('setuser-pg15', '4.0.1-1', 'amd, arm', 0, '20240612', 'pg15', '', '');

-- ## POSTGIS ###########################
INSERT INTO projects VALUES ('postgis', 'ext', 4, 1, '', 3, 'http://postgis.net/source',
  'postgis', 1, 'postgis.png', 'Spatial Extensions', 'http://postgis.net', 'spatial, geospatial, geo_spatial');
INSERT INTO releases VALUES ('postgis-pg15', 3, 'postgis', 'PostGIS', '', 'prod', '', 1, 'GPLv2', '', '');
INSERT INTO releases VALUES ('postgis-pg16', 3, 'postgis', 'PostGIS', '', 'prod', '', 1, 'GPLv2', '', '');
INSERT INTO versions VALUES ('postgis-pg15', '3.4.2-1', 'amd, arm', 1, '20240307', 'pg15', '', 'https://git.osgeo.org/gitea/postgis/postgis/raw/tag/3.4.2/NEWS');
INSERT INTO versions VALUES ('postgis-pg16', '3.4.2-1', 'amd, arm', 1, '20240307', 'pg16', '', 'https://git.osgeo.org/gitea/postgis/postgis/raw/tag/3.4.2/NEWS');

-- ## PGADMIN4 ##########################
INSERT INTO projects VALUES ('pgadmin4', 'app', 11, 443, '', 1, 'https://www.pgadmin.org/news/',
  'pgadmin4', 0, 'pgadmin.png', 'PostgreSQL Tools', 'https://pgadmin.org', 'pgadmin, admin');
INSERT INTO releases VALUES ('pgadmin4', 2, 'pgadmin4', 'pgAdmin 4', '', 'test', '', 1, 'POSTGRES', '', '');
INSERT INTO versions VALUES ('pgadmin4', '8.x', '', 1, '20240108', '', '', '');

-- ## PARTMAN ###########################
INSERT INTO projects VALUES ('partman', 'ext', 4, 0, '', 4, 'https://github.com/pgpartman/pg_partman/tags',
  'partman', 1, 'partman.png', 'Partition Management', 'https://github.com/pgpartman/pg_partman#pg-partition-manager', 'pg_partman, partition_manager');
INSERT INTO releases VALUES ('partman-pg15', 6, 'partman', 'pgPartman',   '', 'prod', '', 1, 'POSTGRES', '', '');
INSERT INTO releases VALUES ('partman-pg16', 6, 'partman', 'pgPartman',   '', 'prod', '', 1, 'POSTGRES', '', '');
INSERT INTO versions VALUES ('partman-pg15', '5.0.1-1',  'amd, arm', 1, '20240130', 'pg15', '', '');
INSERT INTO versions VALUES ('partman-pg16', '5.0.1-1',  'amd, arm', 1, '20240130', 'pg16', '', '');

-- ## HYPOPG ############################
INSERT INTO projects VALUES ('hypopg', 'ext', 4, 0, '', 8, 'https://github.com/HypoPG/hypopg/releases',
  'hypopg', 1, 'whatif.png', 'Hypothetical Indexes', 'https://hypopg.readthedocs.io/en/latest/', 'pg_hypo, pghypo');
INSERT INTO releases VALUES ('hypopg-pg15', 99, 'hypopg', 'HypoPG', '', 'prod','',  1, 'POSTGRES', '', '');
INSERT INTO releases VALUES ('hypopg-pg16', 99, 'hypopg', 'HypoPG', '', 'prod','',  1, 'POSTGRES', '', '');

INSERT INTO versions VALUES ('hypopg-pg15', '1.4.1-1',  'amd, arm', 1, '20240509', 'pg15', '', '');
INSERT INTO versions VALUES ('hypopg-pg16', '1.4.1-1',  'amd, arm', 1, '20230509', 'pg16', '', '');

-- ## BADGER ############################
INSERT INTO projects VALUES ('badger', 'app', 4, 0, '', 6, 'https://github.com/darold/pgbadger/releases',
  'badger', 0, 'badger.png', 'Performance Reporting', 'https://pgbadger.darold.net', 'pg_badger');
INSERT INTO releases VALUES ('badger', 101, 'badger','pgBadger','', 'test', '', 1, 'POSTGRES', '', '');
INSERT INTO versions VALUES ('badger', '11.8', '', 0, '20220408', '', '', '');

-- ## CTLIBS ############################
INSERT INTO projects VALUES ('ctlibs', 'pge', 0, 0, '', 3, 'https://github.com/pgedge/cli',
  'ctlibs',  0, 'ctlibs.png', 'ctlibs', 'https://github.com/pgedge/cli', '');
INSERT INTO releases VALUES ('ctlibs', 2, 'ctlibs',  'pgEdge Libs', '', 'prod', '', 1, '', '', '');
INSERT INTO versions VALUES ('ctlibs', '1.6', '', 1, '20240925', '', '', '');
INSERT INTO versions VALUES ('ctlibs', '1.5', '', 0, '20240912', '', '', '');
INSERT INTO versions VALUES ('ctlibs', '1.4', '', 0, '20240806', '', '', '');

-- ## PGCAT #############################
INSERT INTO projects VALUES ('pgcat', 'pge', 11, 5433, '', 3, 'https://github.com/pgedge/pgcat/tags',
  'cat',  0, 'pgcat.png', 'Connection Pooler', 'https://github.com/pgedge/pgcat', 'pg_cat, cat');
INSERT INTO releases VALUES ('pgcat', 2, 'pgcat',  'pgCat', '', 'test', '', 1, 'MIT', '', '');
INSERT INTO versions VALUES ('pgcat', '1.2.0', 'amd, arm', 1, '20240905', '', 'EL', '');

-- ## BOUNCER ###########################
INSERT INTO projects VALUES ('bouncer', 'pge', 11, 5433, '', 3, 'http://pgbouncer.org',
  'bouncer',  0, 'bouncer.png', 'Lightweight Connnection Pooler', 'http://pgbouncer.org', 'pg_bouncer, pgbouncer');
INSERT INTO releases VALUES ('bouncer', 2, 'bouncer',  'pgBouncer', '', 'test', '', 1, 'POSTGRES', '', '');
INSERT INTO versions VALUES ('bouncer', '1.23.1-1', 'amd, arm', 1, '20240820', '', 'EL', '');

-- ## BACKREST ##########################
INSERT INTO projects VALUES ('backrest', 'pge', 11, 0, '', 3, 'http://pgbackrest.org',
  'backrest',  0, 'backrest.png', 'Backup & Restore', 'http://pgbackrest.org', 'pg_backrest, pgbackrest');
INSERT INTO releases VALUES ('backrest', 2, 'backrest',  'pgBackRest', '', 'test', '', 1, 'MIT', 'EL', '');

INSERT INTO versions VALUES ('backrest', '2.53.1-1', 'amd, arm', 1, '20240912', '', '', '');
INSERT INTO versions VALUES ('backrest', '2.53-1',   'amd, arm', 0, '20240729', '', '', '');
INSERT INTO versions VALUES ('backrest', '2.52-1',   'amd, arm', 0, '20240612', '', '', '');

-- ## FIREWALLD #########################
INSERT INTO projects VALUES ('firewalld', 'app', 11, 0, '', 4, 'https://firewalld.org',
  'firewalld', 0, 'firewalld.png', 'OS Firewall', 'https://github.com/firewalld/firewalld', '');
INSERT INTO releases VALUES ('firewalld', 1, 'firewalld', 'Firewalld', '', 'test', '', 1, 'GPLv2', '', '');
INSERT INTO versions VALUES ('firewalld', '1.2', '', 1, '20231101', '', 'EL', '');

-- ## PATRONI ###########################
INSERT INTO projects VALUES ('patroni', 'app', 11, 0, '', 4, 'https://github.com/pgedge/pgedge-patroni/release',
  'patroni', 0, 'patroni.png', 'HA', 'https://github.com/pgedge/pgedge-patroni', 'pg_patroni, pgedge_patroni');
INSERT INTO releases VALUES ('patroni', 1, 'patroni', 'pgEdge Patroni', '', 'test', '', 1, 'POSTGRES', '', '');
INSERT INTO versions VALUES ('patroni', '3.2.2.1-1', '', 1, '20240401', '', 'EL', '');

-- ## ETCD ##############################
INSERT INTO projects VALUES ('etcd', 'app', 11, 2379, '', 4, 'https://github.com/etcd-io/etcd/tags',
  'etcd', 0, 'etcd.png', 'HA', 'https://github.com/etcd-io/etcd', '');
INSERT INTO releases VALUES ('etcd', 1, 'etcd', 'Etcd', '', 'test', '', 1, 'POSTGRES', '', '');
INSERT INTO versions VALUES ('etcd', '3.5.12-2', 'amd, arm', 1, '20240328', '', 'EL', '');

-- ## MINIO #############################
INSERT INTO projects VALUES ('minio', 'app', 11, 9000, '', 4, 'https://github.com/minio/minio/tags',
  'minio', 0, 'minio.png', 'HA', 'https://github.com/minio/minio', '');
INSERT INTO releases VALUES ('minio', 1, 'minio', 'MinIO', '', 'test', '', 1, 'AGPLv3', '', '');
INSERT INTO versions VALUES ('minio', '24.9.13', 'amd, arm', 0, '20240917', '', 'EL', '');
<|MERGE_RESOLUTION|>--- conflicted
+++ resolved
@@ -157,14 +157,8 @@
 INSERT INTO projects VALUES ('hub', 'app', 0, 0, 'hub', 0, 'https://github.com/pgedge/cli','',0,'','','','');
 INSERT INTO releases VALUES ('hub', 1, 'hub',  '', '', 'hidden', '', 1, '', '', '');
 
-<<<<<<< HEAD
 INSERT INTO versions VALUES ('hub', '24.10.0',   '',  1, '20241001', '', '', '');
 INSERT INTO versions VALUES ('hub', '24.9.6',    '',  0, '20240919', '', '', '');
-=======
-INSERT INTO versions VALUES ('hub', '24.9.6',    '',  1, '20240929', '', '', '');
-INSERT INTO versions VALUES ('hub', '24.9.5',    '',  0, '20240918', '', '', '');
-INSERT INTO versions VALUES ('hub', '24.9.1',    '',  0, '20240909', '', '', '');
->>>>>>> 6df9396d
 INSERT INTO versions VALUES ('hub', '24.7.7',    '',  0, '20240820', '', '', '');
 INSERT INTO versions VALUES ('hub', '24.7.6',    '',  0, '20240731', '', '', '');
 INSERT INTO versions VALUES ('hub', '24.7.4',    '',  0, '20240710', '', '', '');
